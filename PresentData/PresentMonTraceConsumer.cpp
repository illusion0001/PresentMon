--- conflicted
+++ resolved
@@ -1,1237 +1,1233 @@
-/*
-Copyright 2017-2019 Intel Corporation
-
-Permission is hereby granted, free of charge, to any person obtaining a copy of
-this software and associated documentation files (the "Software"), to deal in
-the Software without restriction, including without limitation the rights to
-use, copy, modify, merge, publish, distribute, sublicense, and/or sell copies
-of the Software, and to permit persons to whom the Software is furnished to do
-so, subject to the following conditions:
-
-The above copyright notice and this permission notice shall be included in all
-copies or substantial portions of the Software.
-
-THE SOFTWARE IS PROVIDED "AS IS", WITHOUT WARRANTY OF ANY KIND, EXPRESS OR
-IMPLIED, INCLUDING BUT NOT LIMITED TO THE WARRANTIES OF MERCHANTABILITY,
-FITNESS FOR A PARTICULAR PURPOSE AND NONINFRINGEMENT. IN NO EVENT SHALL THE
-AUTHORS OR COPYRIGHT HOLDERS BE LIABLE FOR ANY CLAIM, DAMAGES OR OTHER
-LIABILITY, WHETHER IN AN ACTION OF CONTRACT, TORT OR OTHERWISE, ARISING FROM,
-OUT OF OR IN CONNECTION WITH THE SOFTWARE OR THE USE OR OTHER DEALINGS IN THE
-SOFTWARE.
-*/
-
-#include "PresentMonTraceConsumer.hpp"
-
-#include "D3d9EventStructs.hpp"
-#include "DwmEventStructs.hpp"
-#include "DxgiEventStructs.hpp"
-#include "DxgkrnlEventStructs.hpp"
-#include "EventMetadataEventStructs.hpp"
-#include "Win32kEventStructs.hpp"
-
-#include <algorithm>
-#include <assert.h>
-#include <d3d9.h>
-#include <dxgi.h>
-
-PresentEvent::PresentEvent(EVENT_HEADER const& hdr, ::Runtime runtime)
-    : QpcTime(*(uint64_t*) &hdr.TimeStamp)
-    , ProcessId(hdr.ProcessId)
-    , ThreadId(hdr.ThreadId)
-    , TimeTaken(0)
-    , ReadyTime(0)
-    , ScreenTime(0)
-    , SwapChainAddress(0)
-    , SyncInterval(-1)
-    , PresentFlags(0)
-    , Hwnd(0)
-    , TokenPtr(0)
-    , QueueSubmitSequence(0)
-    , Runtime(runtime)
-    , PresentMode(PresentMode::Unknown)
-    , FinalState(PresentResult::Unknown)
-    , DestWidth(0)
-    , DestHeight(0)
-    , CompositionSurfaceLuid(0)
-    , SupportsTearing(false)
-    , MMIO(false)
-    , SeenDxgkPresent(false)
-    , SeenWin32KEvents(false)
-    , WasBatched(false)
-    , DwmNotified(false)
-    , Completed(false)
-{
-#if DEBUG_VERBOSE
-    static uint64_t presentCount = 0;
-    presentCount += 1;
-    Id = presentCount;
-#endif
-}
-
-#ifndef NDEBUG
-static bool gPresentMonTraceConsumer_Exiting = false;
-#endif
-
-PresentEvent::~PresentEvent()
-{
-    assert(Completed || gPresentMonTraceConsumer_Exiting);
-}
-
-PMTraceConsumer::~PMTraceConsumer()
-{
-#ifndef NDEBUG
-    gPresentMonTraceConsumer_Exiting = true;
-#endif
-}
-
-void PMTraceConsumer::HandleDXGIEvent(EVENT_RECORD* pEventRecord)
-{
-    DebugEvent(pEventRecord, &mMetadata);
-
-    auto const& hdr = pEventRecord->EventHeader;
-    switch (hdr.EventDescriptor.Id) {
-    case Microsoft_Windows_DXGI::Present_Start::Id:
-    case Microsoft_Windows_DXGI::PresentMultiplaneOverlay_Start::Id:
-    {
-        EventDataDesc desc[] = {
-            { L"pIDXGISwapChain" },
-            { L"Flags" },
-            { L"SyncInterval" },
-        };
-        mMetadata.GetEventData(pEventRecord, desc, _countof(desc));
-        auto pIDXGISwapChain = desc[0].GetData<uint64_t>();
-        auto Flags           = desc[1].GetData<uint32_t>();
-        auto SyncInterval    = desc[2].GetData<int32_t>();
-
-        // Ignore PRESENT_TEST: it's just to check if you're still fullscreen
-        if ((Flags & DXGI_PRESENT_TEST) != 0) {
-            break;
-        }
-
-        auto present = std::make_shared<PresentEvent>(hdr, Runtime::DXGI);
-        present->SwapChainAddress = pIDXGISwapChain;
-        present->PresentFlags     = Flags;
-        present->SyncInterval     = SyncInterval;
-
-        CreatePresent(present);
-        break;
-    }
-    case Microsoft_Windows_DXGI::Present_Stop::Id:
-    case Microsoft_Windows_DXGI::PresentMultiplaneOverlay_Stop::Id:
-    {
-        auto result = mMetadata.GetEventData<uint32_t>(pEventRecord, L"Result");
-
-        bool AllowBatching =
-            SUCCEEDED(result) &&
-            result != DXGI_STATUS_OCCLUDED &&
-            result != DXGI_STATUS_MODE_CHANGE_IN_PROGRESS &&
-            result != DXGI_STATUS_NO_DESKTOP_ACCESS;
-
-        RuntimePresentStop(hdr, AllowBatching);
-        break;
-    }
-    default:
-        assert(!mFilteredEvents); // Assert that filtering is working if expected
-        break;
-    }
-}
-
-void PMTraceConsumer::HandleDxgkBlt(EVENT_HEADER const& hdr, uint64_t hwnd, bool redirectedPresent)
-{
-    auto eventIter = FindOrCreatePresent(hdr);
-
-    // Check if we might have retrieved a 'stuck' present from a previous
-    // frame.  If the present mode isn't unknown at this point, we've already
-    // seen this present progress further
-    //
-    // TODO: do we really want to just throw it away?  Should we complete with
-    // unknown completion status or something?  Does this happen?
-    if (eventIter->second->PresentMode != PresentMode::Unknown) {
-        mPresentByThreadId.erase(eventIter);
-        eventIter = FindOrCreatePresent(hdr);
-    }
-
-    // This could be one of several types of presents. Further events will clarify.
-    // For now, assume that this is a blt straight into a surface which is already on-screen.
-    eventIter->second->Hwnd = hwnd;
-    if (redirectedPresent) {
-        eventIter->second->PresentMode = PresentMode::Composed_Copy_CPU_GDI;
-        eventIter->second->SupportsTearing = false;
-    } else {
-        eventIter->second->PresentMode = PresentMode::Hardware_Legacy_Copy_To_Front_Buffer;
-        eventIter->second->SupportsTearing = true;
-    }
-}
-
-void PMTraceConsumer::HandleDxgkFlip(EVENT_HEADER const& hdr, int32_t flipInterval, bool mmio)
-{
-    // A flip event is emitted during fullscreen present submission.
-    // Afterwards, expect an MMIOFlip packet on the same thread, used
-    // to trace the flip to screen.
-    auto eventIter = FindOrCreatePresent(hdr);
-
-    // Check if we might have retrieved a 'stuck' present from a previous frame.
-    // The only events that we can expect before a Flip/FlipMPO are a runtime present start, or a previous FlipMPO.
-    if (eventIter->second->QueueSubmitSequence != 0 || eventIter->second->SeenDxgkPresent) {
-        // It's already progressed further but didn't complete, ignore it and create a new one.
-        mPresentByThreadId.erase(eventIter);
-        eventIter = FindOrCreatePresent(hdr);
-    }
-
-    if (eventIter->second->PresentMode != PresentMode::Unknown) {
-        // For MPO, N events may be issued, but we only care about the first
-        return;
-    }
-
-    eventIter->second->MMIO = mmio;
-    eventIter->second->PresentMode = PresentMode::Hardware_Legacy_Flip;
-
-    if (eventIter->second->SyncInterval == -1) {
-        eventIter->second->SyncInterval = flipInterval;
-    }
-    if (!mmio) {
-        eventIter->second->SupportsTearing = flipInterval == 0;
-    }
-
-    // If this is the DWM thread, piggyback these pending presents on our fullscreen present
-    if (hdr.ThreadId == DwmPresentThreadId) {
-        std::swap(eventIter->second->DependentPresents, mPresentsWaitingForDWM);
-        DwmPresentThreadId = 0;
-    }
-}
-
-void PMTraceConsumer::HandleDxgkQueueSubmit(
-    EVENT_HEADER const& hdr,
-    uint32_t packetType,
-    uint32_t submitSequence,
-    uint64_t context,
-    bool present,
-    bool supportsDxgkPresentEvent)
-{
-    // If we know we're never going to get a DxgkPresent event for a given blt, then let's try to determine if it's a redirected blt or not.
-    // If it's redirected, then the SubmitPresentHistory event should've been emitted before submitting anything else to the same context,
-    // and therefore we'll know it's a redirected present by this point. If it's still non-redirected, then treat this as if it was a DxgkPresent
-    // event - the present will be considered completed once its work is done, or if the work is already done, complete it now.
-    if (!supportsDxgkPresentEvent) {
-        auto eventIter = mBltsByDxgContext.find(context);
-        if (eventIter != mBltsByDxgContext.end()) {
-            if (eventIter->second->PresentMode == PresentMode::Hardware_Legacy_Copy_To_Front_Buffer) {
-                DebugModifyPresent(*eventIter->second);
-                eventIter->second->SeenDxgkPresent = true;
-                if (eventIter->second->ScreenTime != 0) {
-                    CompletePresent(eventIter->second);
-                }
-            }
-            mBltsByDxgContext.erase(eventIter);
-        }
-    }
-
-    // This event is emitted after a flip/blt/PHT event, and may be the only way
-    // to trace completion of the present.
-    if (packetType == DXGKETW_MMIOFLIP_COMMAND_BUFFER ||
-        packetType == DXGKETW_SOFTWARE_COMMAND_BUFFER ||
-        present) {
-        auto eventIter = mPresentByThreadId.find(hdr.ThreadId);
-        if (eventIter == mPresentByThreadId.end() || eventIter->second->QueueSubmitSequence != 0) {
-            return;
-        }
-
-        DebugModifyPresent(*eventIter->second);
-
-        eventIter->second->QueueSubmitSequence = submitSequence;
-        mPresentsBySubmitSequence.emplace(submitSequence, eventIter->second);
-
-        if (eventIter->second->PresentMode == PresentMode::Hardware_Legacy_Copy_To_Front_Buffer && !supportsDxgkPresentEvent) {
-            mBltsByDxgContext[context] = eventIter->second;
-        }
-    }
-}
-
-void PMTraceConsumer::HandleDxgkQueueComplete(EVENT_HEADER const& hdr, uint32_t submitSequence)
-{
-    auto pEvent = FindBySubmitSequence(submitSequence);
-    if (pEvent == nullptr) {
-        return;
-    }
-
-    if (pEvent->PresentMode == PresentMode::Hardware_Legacy_Copy_To_Front_Buffer ||
-        (pEvent->PresentMode == PresentMode::Hardware_Legacy_Flip && !pEvent->MMIO)) {
-        pEvent->ReadyTime = hdr.TimeStamp.QuadPart;
-        pEvent->ScreenTime = hdr.TimeStamp.QuadPart;
-        pEvent->FinalState = PresentResult::Presented;
-
-        // Sometimes, the queue packets associated with a present will complete before the DxgKrnl present event is fired
-        // In this case, for blit presents, we have no way to differentiate between fullscreen and windowed blits
-        // So, defer the completion of this present until we know all events have been fired
-        if (pEvent->SeenDxgkPresent || pEvent->PresentMode != PresentMode::Hardware_Legacy_Copy_To_Front_Buffer) {
-            CompletePresent(pEvent);
-        }
-    }
-}
-
-// An MMIOFlip event is emitted when an MMIOFlip packet is dequeued.  All GPU
-// work submitted prior to the flip has been completed.
-//
-// It also is emitted when an independent flip PHT is dequed, and will tell us
-// whether the present is immediate or vsync.
-void PMTraceConsumer::HandleDxgkMMIOFlip(EVENT_HEADER const& hdr, uint32_t flipSubmitSequence, uint32_t flags)
-{
-    auto pEvent = FindBySubmitSequence(flipSubmitSequence);
-    if (pEvent == nullptr) {
-        return;
-    }
-
-    pEvent->ReadyTime = hdr.TimeStamp.QuadPart;
-
-    if (pEvent->PresentMode == PresentMode::Composed_Flip) {
-        pEvent->PresentMode = PresentMode::Hardware_Independent_Flip;
-    }
-
-    if (flags & (uint32_t) Microsoft_Windows_DxgKrnl::MMIOFlip::Immediate) {
-        pEvent->FinalState = PresentResult::Presented;
-        pEvent->ScreenTime = hdr.TimeStamp.QuadPart;
-        pEvent->SupportsTearing = true;
-        if (pEvent->PresentMode == PresentMode::Hardware_Legacy_Flip) {
-            CompletePresent(pEvent);
-        }
-    }
-}
-
-void PMTraceConsumer::HandleDxgkMMIOFlipMPO(EVENT_HEADER const& hdr, uint32_t flipSubmitSequence, uint32_t flipEntryStatusAfterFlip, bool flipEntryStatusAfterFlipValid)
-{
-    auto pEvent = FindBySubmitSequence(flipSubmitSequence);
-    if (pEvent == nullptr) {
-        return;
-    }
-
-    // Avoid double-marking a single present packet coming from the MPO API
-    if (pEvent->ReadyTime == 0) {
-        pEvent->ReadyTime = hdr.TimeStamp.QuadPart;
-    }
-
-    if (pEvent->PresentMode == PresentMode::Hardware_Independent_Flip ||
-        pEvent->PresentMode == PresentMode::Composed_Flip) {
-        pEvent->PresentMode = PresentMode::Hardware_Composed_Independent_Flip;
-    }
-
-    if (!flipEntryStatusAfterFlipValid) {
-        return;
-    }
-
-    // Present could tear if we're not waiting for vsync
-    if (flipEntryStatusAfterFlip != (uint32_t) Microsoft_Windows_DxgKrnl::FlipEntryStatus::FlipWaitVSync) {
-        pEvent->SupportsTearing = true;
-    }
-
-    // For the VSync ahd HSync paths, we'll wait for the corresponding ?SyncDPC
-    // event before being considering the present complete to get a more-accurate
-    // ScreenTime (see HandleDxgkSyncDPC).
-    if (flipEntryStatusAfterFlip == (uint32_t) Microsoft_Windows_DxgKrnl::FlipEntryStatus::FlipWaitVSync ||
-        flipEntryStatusAfterFlip == (uint32_t) Microsoft_Windows_DxgKrnl::FlipEntryStatus::FlipWaitHSync) {
-        return;
-    }
-
-    pEvent->FinalState = PresentResult::Presented;
-    if (flipEntryStatusAfterFlip == (uint32_t) Microsoft_Windows_DxgKrnl::FlipEntryStatus::FlipWaitComplete) {
-        pEvent->ScreenTime = hdr.TimeStamp.QuadPart;
-    }
-    if (pEvent->PresentMode == PresentMode::Hardware_Legacy_Flip) {
-        CompletePresent(pEvent);
-    }
-}
-
-void PMTraceConsumer::HandleDxgkSyncDPC(EVENT_HEADER const& hdr, uint32_t flipSubmitSequence)
-{
-    // The VSyncDPC/HSyncDPC contains a field telling us what flipped to screen.
-    // This is the way to track completion of a fullscreen present.
-    auto pEvent = FindBySubmitSequence(flipSubmitSequence);
-    if (pEvent == nullptr) {
-        return;
-    }
-
-    pEvent->ScreenTime = hdr.TimeStamp.QuadPart;
-    pEvent->FinalState = PresentResult::Presented;
-    if (pEvent->PresentMode == PresentMode::Hardware_Legacy_Flip) {
-        CompletePresent(pEvent);
-    }
-}
-
-void PMTraceConsumer::HandleDxgkSubmitPresentHistoryEventArgs(
-    EVENT_HEADER const& hdr,
-    uint64_t token,
-    uint64_t tokenData,
-    PresentMode knownPresentMode)
-{
-    // These events are emitted during submission of all types of windowed presents while DWM is on.
-    // It gives us up to two different types of keys to correlate further.
-    auto eventIter = FindOrCreatePresent(hdr);
-
-    // Check if we might have retrieved a 'stuck' present from a previous frame.
-    if (eventIter->second->TokenPtr != 0) {
-        // It's already progressed further but didn't complete, ignore it and create a new one.
-        mPresentByThreadId.erase(eventIter);
-        eventIter = FindOrCreatePresent(hdr);
-    }
-
-    eventIter->second->ReadyTime = 0;
-    eventIter->second->ScreenTime = 0;
-    eventIter->second->SupportsTearing = false;
-    eventIter->second->FinalState = PresentResult::Unknown;
-    eventIter->second->TokenPtr = token;
-
-    if (eventIter->second->PresentMode == PresentMode::Hardware_Legacy_Copy_To_Front_Buffer) {
-        eventIter->second->PresentMode = PresentMode::Composed_Copy_GPU_GDI;
-        assert(knownPresentMode == PresentMode::Unknown ||
-               knownPresentMode == PresentMode::Composed_Copy_GPU_GDI);
-
-    } else if (eventIter->second->PresentMode == PresentMode::Unknown) {
-        if (knownPresentMode == PresentMode::Composed_Composition_Atlas) {
-            eventIter->second->PresentMode = PresentMode::Composed_Composition_Atlas;
-        } else {
-            // When there's no Win32K events, we'll assume PHTs that aren't after a blt, and aren't composition tokens
-            // are flip tokens and that they're displayed. There are no Win32K events on Win7, and they might not be
-            // present in some traces - don't let presents get stuck/dropped just because we can't track them perfectly.
-            assert(!eventIter->second->SeenWin32KEvents);
-            eventIter->second->PresentMode = PresentMode::Composed_Flip;
-        }
-    } else if (eventIter->second->PresentMode == PresentMode::Composed_Copy_CPU_GDI) {
-        if (tokenData == 0) {
-            // This is the best we can do, we won't be able to tell how many frames are actually displayed.
-            mPresentsWaitingForDWM.emplace_back(eventIter->second);
-        } else {
-            mPresentsByLegacyBlitToken[tokenData] = eventIter->second;
-        }
-    }
-    mDxgKrnlPresentHistoryTokens[token] = eventIter->second;
-}
-
-void PMTraceConsumer::HandleDxgkPropagatePresentHistoryEventArgs(EVENT_HEADER const& hdr, uint64_t token)
-{
-    // This event is emitted when a token is being handed off to DWM, and is a good way to indicate a ready state
-    auto eventIter = mDxgKrnlPresentHistoryTokens.find(token);
-    if (eventIter == mDxgKrnlPresentHistoryTokens.end()) {
-        return;
-    }
-
-    DebugModifyPresent(*eventIter->second);
-
-    eventIter->second->ReadyTime = eventIter->second->ReadyTime == 0
-        ? hdr.TimeStamp.QuadPart
-        : std::min(eventIter->second->ReadyTime, (uint64_t) hdr.TimeStamp.QuadPart);
-
-    if (eventIter->second->PresentMode == PresentMode::Composed_Composition_Atlas ||
-        (eventIter->second->PresentMode == PresentMode::Composed_Flip && !eventIter->second->SeenWin32KEvents)) {
-        mPresentsWaitingForDWM.emplace_back(eventIter->second);
-    }
-
-    if (eventIter->second->PresentMode == PresentMode::Composed_Copy_GPU_GDI) {
-        // Manipulate the map here
-        // When DWM is ready to present, we'll query for the most recent blt targeting this window and take it out of the map
-        mLastWindowPresent[eventIter->second->Hwnd] = eventIter->second;
-    }
-
-    mDxgKrnlPresentHistoryTokens.erase(eventIter);
-}
-
-void PMTraceConsumer::HandleDXGKEvent(EVENT_RECORD* pEventRecord)
-{
-    DebugEvent(pEventRecord, &mMetadata);
-
-    auto const& hdr = pEventRecord->EventHeader;
-    switch (hdr.EventDescriptor.Id) {
-    case Microsoft_Windows_DxgKrnl::Flip_Info::Id:
-    {
-        EventDataDesc desc[] = {
-            { L"FlipInterval" },
-            { L"MMIOFlip" },
-        };
-        mMetadata.GetEventData(pEventRecord, desc, _countof(desc));
-        auto FlipInterval = desc[0].GetData<uint32_t>();
-        auto MMIOFlip     = desc[1].GetData<BOOL>() != 0;
-
-        HandleDxgkFlip(hdr, FlipInterval, MMIOFlip);
-        break;
-    }
-    case Microsoft_Windows_DxgKrnl::FlipMultiPlaneOverlay_Info::Id:
-        HandleDxgkFlip(hdr, -1, true);
-        break;
-    case Microsoft_Windows_DxgKrnl::QueuePacket_Start::Id:
-    {
-        EventDataDesc desc[] = {
-            { L"PacketType" },
-            { L"SubmitSequence" },
-            { L"hContext" },
-            { L"bPresent" },
-        };
-        mMetadata.GetEventData(pEventRecord, desc, _countof(desc));
-        auto PacketType     = desc[0].GetData<uint32_t>();
-        auto SubmitSequence = desc[1].GetData<uint32_t>();
-        auto hContext       = desc[2].GetData<uint64_t>();
-        auto bPresent       = desc[3].GetData<BOOL>() != 0;
-
-        HandleDxgkQueueSubmit(hdr, PacketType, SubmitSequence, hContext, bPresent, true);
-        break;
-    }
-    case Microsoft_Windows_DxgKrnl::QueuePacket_Stop::Id:
-        HandleDxgkQueueComplete(hdr, mMetadata.GetEventData<uint32_t>(pEventRecord, L"SubmitSequence"));
-        break;
-    case Microsoft_Windows_DxgKrnl::MMIOFlip_Info::Id:
-    {
-        EventDataDesc desc[] = {
-            { L"FlipSubmitSequence" },
-            { L"Flags" },
-        };
-        mMetadata.GetEventData(pEventRecord, desc, _countof(desc));
-        auto FlipSubmitSequence = desc[0].GetData<uint32_t>();
-        auto Flags              = desc[1].GetData<uint32_t>();
-
-        HandleDxgkMMIOFlip(hdr, FlipSubmitSequence, Flags);
-        break;
-    }
-    case Microsoft_Windows_DxgKrnl::MMIOFlipMultiPlaneOverlay_Info::Id:
-    {
-        auto flipEntryStatusAfterFlipValid = hdr.EventDescriptor.Version >= 2;
-        EventDataDesc desc[] = {
-            { L"FlipSubmitSequence" },
-            { L"FlipEntryStatusAfterFlip" }, // optional
-        };
-        mMetadata.GetEventData(pEventRecord, desc, _countof(desc) - (flipEntryStatusAfterFlipValid ? 0 : 1));
-        auto FlipFenceId              = desc[0].GetData<uint64_t>();
-        auto FlipEntryStatusAfterFlip = flipEntryStatusAfterFlipValid ? desc[1].GetData<uint32_t>() : 0u;
-
-        auto flipSubmitSequence = (uint32_t) (FlipFenceId >> 32u);
-
-        HandleDxgkMMIOFlipMPO(hdr, flipSubmitSequence, FlipEntryStatusAfterFlip, flipEntryStatusAfterFlipValid);
-        break;
-    }
-    case Microsoft_Windows_DxgKrnl::HSyncDPCMultiPlane_Info::Id:
-    {
-        // Used for Hardware Independent Flip, and Hardware Composed Flip to signal flipping to the screen 
-        // on Windows 10 build numbers 17134 and up where the associated display is connected to 
-        // integrated graphics
-        // MMIOFlipMPO [EntryStatus:FlipWaitHSync] ->HSync DPC
-
-        auto FlipCount = mMetadata.GetEventData<uint32_t>(pEventRecord, L"FlipEntryCount");
-        for (uint32_t i = 0; i < FlipCount; i++) {
-            // TODO: Combine these into single GetEventData() call?
-            auto FlipId = mMetadata.GetEventData<uint64_t>(pEventRecord, L"FlipSubmitSequence", i);
-            HandleDxgkSyncDPC(hdr, (uint32_t)(FlipId >> 32u));
-        }
-        break;
-    }
-    case Microsoft_Windows_DxgKrnl::VSyncDPC_Info::Id:
-    {
-        auto FlipFenceId = mMetadata.GetEventData<uint64_t>(pEventRecord, L"FlipFenceId");
-        HandleDxgkSyncDPC(hdr, (uint32_t)(FlipFenceId >> 32u));
-        break;
-    }
-    case Microsoft_Windows_DxgKrnl::Present_Info::Id:
-    {
-        // This event is emitted at the end of the kernel present, before returning.
-        // The presence of this event is used with blt presents to indicate that no
-        // PHT is to be expected.
-        auto eventIter = mPresentByThreadId.find(hdr.ThreadId);
-        if (eventIter == mPresentByThreadId.end()) {
-            return;
-        }
-
-        DebugModifyPresent(*eventIter->second);
-
-        eventIter->second->SeenDxgkPresent = true;
-        if (eventIter->second->Hwnd == 0) {
-            eventIter->second->Hwnd = mMetadata.GetEventData<uint64_t>(pEventRecord, L"hWindow");
-        }
-
-        if (eventIter->second->PresentMode == PresentMode::Hardware_Legacy_Copy_To_Front_Buffer &&
-            eventIter->second->ScreenTime != 0) {
-            // This is a fullscreen or DWM-off blit where all work associated was already done, so it's on-screen
-            // It was deferred to here because there was no way to be sure it was really fullscreen until now
-            CompletePresent(eventIter->second);
-        }
-
-        if (eventIter->second->ThreadId != hdr.ThreadId) {
-            if (eventIter->second->TimeTaken == 0) {
-                eventIter->second->TimeTaken = hdr.TimeStamp.QuadPart - eventIter->second->QpcTime;
-            }
-            eventIter->second->WasBatched = true;
-            mPresentByThreadId.erase(eventIter);
-        }
-        break;
-    }
-    case Microsoft_Windows_DxgKrnl::PresentHistoryDetailed_Start::Id:
-    case Microsoft_Windows_DxgKrnl::PresentHistory_Start::Id:
-    {
-        EventDataDesc desc[] = {
-            { L"Token" },
-            { L"TokenData" },
-            { L"Model" },
-        };
-        mMetadata.GetEventData(pEventRecord, desc, _countof(desc));
-        auto Token     = desc[0].GetData<uint64_t>();
-        auto TokenData = desc[1].GetData<uint64_t>();
-        auto Model     = desc[2].GetData<uint32_t>();
-
-        if (Model == D3DKMT_PM_REDIRECTED_GDI) {
-            break;
-        }
-
-        auto presentMode = PresentMode::Unknown;
-        switch (Model) {
-        case D3DKMT_PM_REDIRECTED_BLT:         presentMode = PresentMode::Composed_Copy_GPU_GDI; break;
-        case D3DKMT_PM_REDIRECTED_VISTABLT:    presentMode = PresentMode::Composed_Copy_CPU_GDI; break;
-        case D3DKMT_PM_REDIRECTED_FLIP:        presentMode = PresentMode::Composed_Flip; break;
-        case D3DKMT_PM_REDIRECTED_COMPOSITION: presentMode = PresentMode::Composed_Composition_Atlas; break;
-        }
-
-        HandleDxgkSubmitPresentHistoryEventArgs(hdr, Token, TokenData, presentMode);
-        break;
-    }
-    case Microsoft_Windows_DxgKrnl::PresentHistory_Info::Id:
-        HandleDxgkPropagatePresentHistoryEventArgs(hdr, mMetadata.GetEventData<uint64_t>(pEventRecord, L"Token"));
-        break;
-    case Microsoft_Windows_DxgKrnl::Blit_Info::Id:
-    {
-        EventDataDesc desc[] = {
-            { L"hwnd" },
-            { L"bRedirectedPresent" },
-        };
-        mMetadata.GetEventData(pEventRecord, desc, _countof(desc));
-        auto hwnd               = desc[0].GetData<uint64_t>();
-        auto bRedirectedPresent = desc[1].GetData<uint32_t>() != 0;
-
-        HandleDxgkBlt(hdr, hwnd, bRedirectedPresent);
-        break;
-    }
-    default:
-        assert(!mFilteredEvents); // Assert that filtering is working if expected
-        break;
-    }
-}
-
-namespace Win7 {
-
-typedef LARGE_INTEGER PHYSICAL_ADDRESS;
-
-#pragma pack(push)
-#pragma pack(1)
-
-typedef struct _DXGKETW_BLTEVENT {
-    ULONGLONG                  hwnd;
-    ULONGLONG                  pDmaBuffer;
-    ULONGLONG                  PresentHistoryToken;
-    ULONGLONG                  hSourceAllocation;
-    ULONGLONG                  hDestAllocation;
-    BOOL                       bSubmit;
-    BOOL                       bRedirectedPresent;
-    UINT                       Flags; // DXGKETW_PRESENTFLAGS
-    RECT                       SourceRect;
-    RECT                       DestRect;
-    UINT                       SubRectCount; // followed by variable number of ETWGUID_DXGKBLTRECT events
-} DXGKETW_BLTEVENT;
-
-typedef struct _DXGKETW_FLIPEVENT {
-    ULONGLONG                  pDmaBuffer;
-    ULONG                      VidPnSourceId;
-    ULONGLONG                  FlipToAllocation;
-    UINT                       FlipInterval; // D3DDDI_FLIPINTERVAL_TYPE
-    BOOLEAN                    FlipWithNoWait;
-    BOOLEAN                    MMIOFlip;
-} DXGKETW_FLIPEVENT;
-
-typedef struct _DXGKETW_PRESENTHISTORYEVENT {
-    ULONGLONG             hAdapter;
-    ULONGLONG             Token;
-    D3DKMT_PRESENT_MODEL  Model;     // available only for _STOP event type.
-    UINT                  TokenSize; // available only for _STOP event type.
-} DXGKETW_PRESENTHISTORYEVENT;
-
-typedef struct _DXGKETW_QUEUESUBMITEVENT {
-    ULONGLONG                  hContext;
-    ULONG                      PacketType; // DXGKETW_QUEUE_PACKET_TYPE
-    ULONG                      SubmitSequence;
-    ULONGLONG                  DmaBufferSize;
-    UINT                       AllocationListSize;
-    UINT                       PatchLocationListSize;
-    BOOL                       bPresent;
-    ULONGLONG                  hDmaBuffer;
-} DXGKETW_QUEUESUBMITEVENT;
-
-typedef struct _DXGKETW_QUEUECOMPLETEEVENT {
-    ULONGLONG                  hContext;
-    ULONG                      PacketType;
-    ULONG                      SubmitSequence;
-    union {
-        BOOL                   bPreempted;
-        BOOL                   bTimeouted; // PacketType is WaitCommandBuffer.
-    };
-} DXGKETW_QUEUECOMPLETEEVENT;
-
-typedef struct _DXGKETW_SCHEDULER_VSYNC_DPC {
-    ULONGLONG                 pDxgAdapter;
-    UINT                      VidPnTargetId;
-    PHYSICAL_ADDRESS          ScannedPhysicalAddress;
-    UINT                      VidPnSourceId;
-    UINT                      FrameNumber;
-    LONGLONG                  FrameQPCTime;
-    ULONGLONG                 hFlipDevice;
-    UINT                      FlipType; // DXGKETW_FLIPMODE_TYPE
-    union
-    {
-        ULARGE_INTEGER        FlipFenceId;
-        PHYSICAL_ADDRESS      FlipToAddress;
-    };
-} DXGKETW_SCHEDULER_VSYNC_DPC;
-
-typedef struct _DXGKETW_SCHEDULER_MMIO_FLIP_32 {
-    ULONGLONG        pDxgAdapter;
-    UINT             VidPnSourceId;
-    ULONG            FlipSubmitSequence; // ContextUserSubmissionId
-    UINT             FlipToDriverAllocation;
-    PHYSICAL_ADDRESS FlipToPhysicalAddress;
-    UINT             FlipToSegmentId;
-    UINT             FlipPresentId;
-    UINT             FlipPhysicalAdapterMask;
-    ULONG            Flags;
-} DXGKETW_SCHEDULER_MMIO_FLIP_32;
-
-typedef struct _DXGKETW_SCHEDULER_MMIO_FLIP_64 {
-    ULONGLONG        pDxgAdapter;
-    UINT             VidPnSourceId;
-    ULONG            FlipSubmitSequence; // ContextUserSubmissionId
-    ULONGLONG        FlipToDriverAllocation;
-    PHYSICAL_ADDRESS FlipToPhysicalAddress;
-    UINT             FlipToSegmentId;
-    UINT             FlipPresentId;
-    UINT             FlipPhysicalAdapterMask;
-    ULONG            Flags;
-} DXGKETW_SCHEDULER_MMIO_FLIP_64;
-
-#pragma pack(pop)
-
-} // namespace Win7
-
-void PMTraceConsumer::HandleWin7DxgkBlt(EVENT_RECORD* pEventRecord)
-{
-    DebugEvent(pEventRecord, &mMetadata);
-
-    auto pBltEvent = reinterpret_cast<Win7::DXGKETW_BLTEVENT*>(pEventRecord->UserData);
-    HandleDxgkBlt(
-        pEventRecord->EventHeader,
-        pBltEvent->hwnd,
-        pBltEvent->bRedirectedPresent != 0);
-}
-
-void PMTraceConsumer::HandleWin7DxgkFlip(EVENT_RECORD* pEventRecord)
-{
-    DebugEvent(pEventRecord, &mMetadata);
-
-    auto pFlipEvent = reinterpret_cast<Win7::DXGKETW_FLIPEVENT*>(pEventRecord->UserData);
-    HandleDxgkFlip(
-        pEventRecord->EventHeader,
-        pFlipEvent->FlipInterval,
-        pFlipEvent->MMIOFlip != 0);
-}
-
-void PMTraceConsumer::HandleWin7DxgkPresentHistory(EVENT_RECORD* pEventRecord)
-{
-    DebugEvent(pEventRecord, &mMetadata);
-
-    auto pPresentHistoryEvent = reinterpret_cast<Win7::DXGKETW_PRESENTHISTORYEVENT*>(pEventRecord->UserData);
-    if (pEventRecord->EventHeader.EventDescriptor.Opcode == EVENT_TRACE_TYPE_START) {
-        HandleDxgkSubmitPresentHistoryEventArgs(
-            pEventRecord->EventHeader,
-            pPresentHistoryEvent->Token,
-            0,
-            PresentMode::Unknown);
-    } else if (pEventRecord->EventHeader.EventDescriptor.Opcode == EVENT_TRACE_TYPE_INFO) {
-        HandleDxgkPropagatePresentHistoryEventArgs(pEventRecord->EventHeader, pPresentHistoryEvent->Token);
-    }
-}
-
-void PMTraceConsumer::HandleWin7DxgkQueuePacket(EVENT_RECORD* pEventRecord)
-{
-    DebugEvent(pEventRecord, &mMetadata);
-
-    if (pEventRecord->EventHeader.EventDescriptor.Opcode == EVENT_TRACE_TYPE_START) {
-        auto pSubmitEvent = reinterpret_cast<Win7::DXGKETW_QUEUESUBMITEVENT*>(pEventRecord->UserData);
-        HandleDxgkQueueSubmit(
-            pEventRecord->EventHeader,
-            pSubmitEvent->PacketType,
-            pSubmitEvent->SubmitSequence,
-            pSubmitEvent->hContext,
-            pSubmitEvent->bPresent != 0,
-            false);
-    } else if (pEventRecord->EventHeader.EventDescriptor.Opcode == EVENT_TRACE_TYPE_STOP) {
-        auto pCompleteEvent = reinterpret_cast<Win7::DXGKETW_QUEUECOMPLETEEVENT*>(pEventRecord->UserData);
-        HandleDxgkQueueComplete(pEventRecord->EventHeader, pCompleteEvent->SubmitSequence);
-    }
-}
-
-void PMTraceConsumer::HandleWin7DxgkVSyncDPC(EVENT_RECORD* pEventRecord)
-{
-    DebugEvent(pEventRecord, &mMetadata);
-
-    auto pVSyncDPCEvent = reinterpret_cast<Win7::DXGKETW_SCHEDULER_VSYNC_DPC*>(pEventRecord->UserData);
-    HandleDxgkSyncDPC(pEventRecord->EventHeader, (uint32_t)(pVSyncDPCEvent->FlipFenceId.QuadPart >> 32u));
-}
-
-void PMTraceConsumer::HandleWin7DxgkMMIOFlip(EVENT_RECORD* pEventRecord)
-{
-    DebugEvent(pEventRecord, &mMetadata);
-
-    if (pEventRecord->EventHeader.Flags & EVENT_HEADER_FLAG_32_BIT_HEADER)
-    {
-        auto pMMIOFlipEvent = reinterpret_cast<Win7::DXGKETW_SCHEDULER_MMIO_FLIP_32*>(pEventRecord->UserData);
-        HandleDxgkMMIOFlip(
-            pEventRecord->EventHeader,
-            pMMIOFlipEvent->FlipSubmitSequence,
-            pMMIOFlipEvent->Flags);
-    }
-    else
-    {
-        auto pMMIOFlipEvent = reinterpret_cast<Win7::DXGKETW_SCHEDULER_MMIO_FLIP_64*>(pEventRecord->UserData);
-        HandleDxgkMMIOFlip(
-            pEventRecord->EventHeader,
-            pMMIOFlipEvent->FlipSubmitSequence,
-            pMMIOFlipEvent->Flags);
-    }
-}
-
-void PMTraceConsumer::HandleWin32kEvent(EVENT_RECORD* pEventRecord)
-{
-    DebugEvent(pEventRecord, &mMetadata);
-
-    auto const& hdr = pEventRecord->EventHeader;
-    switch (hdr.EventDescriptor.Id) {
-    case Microsoft_Windows_Win32k::TokenCompositionSurfaceObject_Info::Id:
-    {
-        EventDataDesc desc[] = {
-            { L"CompositionSurfaceLuid" },
-            { L"PresentCount" },
-            { L"BindId" },
-            { L"DestWidth" },
-            { L"DestHeight" }
-        };
-        mMetadata.GetEventData(pEventRecord, desc, _countof(desc));
-        auto CompositionSurfaceLuid = desc[0].GetData<uint64_t>();
-        auto PresentCount           = desc[1].GetData<uint64_t>();
-        auto BindId                 = desc[2].GetData<uint64_t>();
-        auto DestWidth              = desc[3].GetData<uint32_t>();
-        auto DestHeight             = desc[4].GetData<uint32_t>();
-
-        auto eventIter = FindOrCreatePresent(hdr);
-
-        // Check if we might have retrieved a 'stuck' present from a previous frame.
-        if (eventIter->second->SeenWin32KEvents) {
-            mPresentByThreadId.erase(eventIter);
-            eventIter = FindOrCreatePresent(hdr);
-        }
-
-<<<<<<< HEAD
-        eventIter->second->PresentMode = PresentMode::Composed_Flip;
-=======
-        eventIter->second->SetPresentMode(PresentMode::Composed_Flip);
-        eventIter->second->DestWidth = DestWidth;
-        eventIter->second->DestHeight = DestHeight;
-        eventIter->second->CompositionSurfaceLuid = CompositionSurfaceLuid;
->>>>>>> 2958c92c
-        eventIter->second->SeenWin32KEvents = true;
-
-        PMTraceConsumer::Win32KPresentHistoryTokenKey key(CompositionSurfaceLuid, PresentCount, BindId);
-        mWin32KPresentHistoryTokens[key] = eventIter->second;
-        break;
-    }
-    case Microsoft_Windows_Win32k::TokenStateChanged_Info::Id:
-    {
-        EventDataDesc desc[] = {
-            { L"CompositionSurfaceLuid" },
-            { L"PresentCount" },
-            { L"BindId" },
-            { L"NewState" },
-        };
-        mMetadata.GetEventData(pEventRecord, desc, _countof(desc));
-        auto CompositionSurfaceLuid = desc[0].GetData<uint64_t>();
-        auto PresentCount           = desc[1].GetData<uint32_t>();
-        auto BindId                 = desc[2].GetData<uint64_t>();
-        auto NewState               = desc[3].GetData<uint32_t>();
-
-        PMTraceConsumer::Win32KPresentHistoryTokenKey key(CompositionSurfaceLuid, PresentCount, BindId);
-        auto eventIter = mWin32KPresentHistoryTokens.find(key);
-        if (eventIter == mWin32KPresentHistoryTokens.end()) {
-            return;
-        }
-
-        auto &event = *eventIter->second;
-
-        DebugModifyPresent(event);
-
-        switch (NewState) {
-        case (uint32_t) Microsoft_Windows_Win32k::TokenState::InFrame: // Composition is starting
-        {
-            if (event.Hwnd) {
-                auto hWndIter = mLastWindowPresent.find(event.Hwnd);
-                if (hWndIter == mLastWindowPresent.end()) {
-                    mLastWindowPresent.emplace(event.Hwnd, eventIter->second);
-                } else if (hWndIter->second != eventIter->second) {
-                    DebugModifyPresent(*hWndIter->second);
-                    hWndIter->second->FinalState = PresentResult::Discarded;
-                    hWndIter->second = eventIter->second;
-                    DebugModifyPresent(event);
-                }
-            }
-
-            bool iFlip = mMetadata.GetEventData<BOOL>(pEventRecord, L"IndependentFlip") != 0;
-            if (iFlip && event.PresentMode == PresentMode::Composed_Flip) {
-                event.PresentMode = PresentMode::Hardware_Independent_Flip;
-            }
-            break;
-        }
-
-        case (uint32_t) Microsoft_Windows_Win32k::TokenState::Confirmed: // Present has been submitted
-            // If we haven't already decided we're going to discard a token,
-            // now's a good time to indicate it'll make it to screen
-            if (event.FinalState == PresentResult::Unknown) {
-                if (event.PresentFlags & DXGI_PRESENT_DO_NOT_SEQUENCE) {
-                    // DO_NOT_SEQUENCE presents may get marked as confirmed,
-                    // if a frame was composed when this token was completed
-                    event.FinalState = PresentResult::Discarded;
-                } else {
-                    event.FinalState = PresentResult::Presented;
-                }
-            }
-            if (event.Hwnd) {
-                mLastWindowPresent.erase(event.Hwnd);
-            }
-            break;
-
-        case (uint32_t) Microsoft_Windows_Win32k::TokenState::Retired: // Present has been completed, token's buffer is now displayed
-            event.ScreenTime = hdr.TimeStamp.QuadPart;
-            break;
-
-        case (uint32_t) Microsoft_Windows_Win32k::TokenState::Discarded: // Present has been discarded
-        {
-            auto sharedPtr = eventIter->second;
-            mWin32KPresentHistoryTokens.erase(eventIter);
-
-            if (event.FinalState == PresentResult::Unknown || event.ScreenTime == 0) {
-                event.FinalState = PresentResult::Discarded;
-            }
-
-            CompletePresent(sharedPtr);
-            break;
-        }
-        }
-        break;
-    }
-    default:
-        assert(!mFilteredEvents); // Assert that filtering is working if expected
-        break;
-    }
-}
-
-void PMTraceConsumer::HandleDWMEvent(EVENT_RECORD* pEventRecord)
-{
-    DebugEvent(pEventRecord, &mMetadata);
-
-    auto const& hdr = pEventRecord->EventHeader;
-    switch (hdr.EventDescriptor.Id) {
-    case Microsoft_Windows_Dwm_Core::MILEVENT_MEDIA_UCE_PROCESSPRESENTHISTORY_GetPresentHistory_Info::Id:
-        for (auto& hWndPair : mLastWindowPresent) {
-            auto& present = hWndPair.second;
-            // Pickup the most recent present from a given window
-            if (present->PresentMode != PresentMode::Composed_Copy_GPU_GDI &&
-                present->PresentMode != PresentMode::Composed_Copy_CPU_GDI) {
-                continue;
-            }
-            DebugModifyPresent(*present);
-            present->DwmNotified = true;
-            mPresentsWaitingForDWM.emplace_back(present);
-        }
-        mLastWindowPresent.clear();
-        break;
-
-    case Microsoft_Windows_Dwm_Core::SCHEDULE_PRESENT_Start::Id:
-        DwmPresentThreadId = hdr.ThreadId;
-        break;
-
-    case Microsoft_Windows_Dwm_Core::FlipChain_Pending::Id:
-    case Microsoft_Windows_Dwm_Core::FlipChain_Complete::Id:
-    case Microsoft_Windows_Dwm_Core::FlipChain_Dirty::Id:
-    {
-        if (InlineIsEqualGUID(hdr.ProviderId, Microsoft_Windows_Dwm_Core::Win7::GUID)) {
-            return;
-        }
-
-        EventDataDesc desc[] = {
-            { L"ulFlipChain" },
-            { L"ulSerialNumber" },
-            { L"hwnd" },
-        };
-        mMetadata.GetEventData(pEventRecord, desc, _countof(desc));
-        auto ulFlipChain    = desc[0].GetData<uint32_t>();
-        auto ulSerialNumber = desc[1].GetData<uint32_t>();
-        auto hwnd           = desc[2].GetData<uint64_t>();
-
-        // The 64-bit token data from the PHT submission is actually two 32-bit
-        // data chunks, corresponding to a "flip chain" id and present id
-        auto token = ((uint64_t) ulFlipChain << 32ull) | ulSerialNumber;
-        auto flipIter = mDxgKrnlPresentHistoryTokens.find(token);
-        if (flipIter == mDxgKrnlPresentHistoryTokens.end()) {
-            return;
-        }
-
-        DebugModifyPresent(*flipIter->second);
-
-        // Watch for multiple legacy blits completing against the same window		
-        mLastWindowPresent[hwnd] = flipIter->second;
-        flipIter->second->DwmNotified = true;
-        mPresentsByLegacyBlitToken.erase(flipIter);
-        break;
-    }
-    case Microsoft_Windows_Dwm_Core::SCHEDULE_SURFACEUPDATE_Info::Id:
-    {
-        EventDataDesc desc[] = {
-            { L"luidSurface" },
-            { L"PresentCount" },
-            { L"bindId" },
-        };
-        mMetadata.GetEventData(pEventRecord, desc, _countof(desc));
-        auto luidSurface  = desc[0].GetData<uint64_t>();
-        auto PresentCount = desc[1].GetData<uint64_t>();
-        auto bindId       = desc[2].GetData<uint64_t>();
-
-        PMTraceConsumer::Win32KPresentHistoryTokenKey key(luidSurface, PresentCount, bindId);
-        auto eventIter = mWin32KPresentHistoryTokens.find(key);
-        if (eventIter != mWin32KPresentHistoryTokens.end()) {
-            DebugModifyPresent(*eventIter->second);
-            eventIter->second->DwmNotified = true;
-        }
-        break;
-    }
-    default:
-        assert(!mFilteredEvents || // Assert that filtering is working if expected
-               hdr.ProviderId == Microsoft_Windows_Dwm_Core::Win7::GUID);
-        break;
-    }
-}
-
-void PMTraceConsumer::HandleD3D9Event(EVENT_RECORD* pEventRecord)
-{
-    DebugEvent(pEventRecord, &mMetadata);
-
-    auto const& hdr = pEventRecord->EventHeader;
-    switch (hdr.EventDescriptor.Id) {
-    case Microsoft_Windows_D3D9::Present_Start::Id:
-    {
-        EventDataDesc desc[] = {
-            { L"pSwapchain" },
-            { L"Flags" },
-        };
-        mMetadata.GetEventData(pEventRecord, desc, _countof(desc));
-        auto pSwapchain = desc[0].GetData<uint64_t>();
-        auto Flags      = desc[1].GetData<uint32_t>();
-
-        auto present = std::make_shared<PresentEvent>(hdr, Runtime::D3D9);
-        present->SwapChainAddress = pSwapchain;
-        present->PresentFlags =
-            ((Flags & D3DPRESENT_DONOTFLIP) ? DXGI_PRESENT_DO_NOT_SEQUENCE : 0) |
-            ((Flags & D3DPRESENT_DONOTWAIT) ? DXGI_PRESENT_DO_NOT_WAIT : 0) |
-            ((Flags & D3DPRESENT_FLIPRESTART) ? DXGI_PRESENT_RESTART : 0);
-        if ((Flags & D3DPRESENT_FORCEIMMEDIATE) != 0) {
-            present->SyncInterval = 0;
-        }
-
-        CreatePresent(present);
-        break;
-    }
-    case Microsoft_Windows_D3D9::Present_Stop::Id:
-    {
-        auto result = mMetadata.GetEventData<uint32_t>(pEventRecord, L"Result");
-
-        bool AllowBatching =
-            SUCCEEDED(result) &&
-            result != S_PRESENT_OCCLUDED;
-
-        RuntimePresentStop(hdr, AllowBatching);
-        break;
-    }
-    default:
-        assert(!mFilteredEvents); // Assert that filtering is working if expected
-        break;
-    }
-}
-
-void PMTraceConsumer::CompletePresent(std::shared_ptr<PresentEvent> p, uint32_t recurseDepth)
-{
-    DebugCompletePresent(*p, recurseDepth);
-
-    if (p->Completed)
-    {
-        p->FinalState = PresentResult::Error;
-        return;
-    }
-
-    // Complete all other presents that were riding along with this one (i.e. this one came from DWM)
-    for (auto& p2 : p->DependentPresents) {
-        DebugModifyPresent(*p2);
-        p2->ScreenTime = p->ScreenTime;
-        p2->FinalState = PresentResult::Presented;
-        CompletePresent(p2, recurseDepth + 1);
-    }
-    p->DependentPresents.clear();
-
-    // Remove it from any tracking maps that it may have been inserted into
-    if (p->QueueSubmitSequence != 0) {
-        mPresentsBySubmitSequence.erase(p->QueueSubmitSequence);
-    }
-    if (p->Hwnd != 0) {
-        auto hWndIter = mLastWindowPresent.find(p->Hwnd);
-        if (hWndIter != mLastWindowPresent.end() && hWndIter->second == p) {
-            mLastWindowPresent.erase(hWndIter);
-        }
-    }
-    if (p->TokenPtr != 0) {
-        auto iter = mDxgKrnlPresentHistoryTokens.find(p->TokenPtr);
-        if (iter != mDxgKrnlPresentHistoryTokens.end() && iter->second == p) {
-            mDxgKrnlPresentHistoryTokens.erase(iter);
-        }
-    }
-    auto& processMap = mPresentsByProcess[p->ProcessId];
-    processMap.erase(p->QpcTime);
-
-    auto& presentDeque = mPresentsByProcessAndSwapChain[std::make_tuple(p->ProcessId, p->SwapChainAddress)];
-    auto presentIter = presentDeque.begin();
-    assert(!presentIter->get()->Completed); // It wouldn't be here anymore if it was
-
-    if (p->FinalState == PresentResult::Presented) {
-        while (*presentIter != p) {
-            CompletePresent(*presentIter, recurseDepth + 1);
-            presentIter = presentDeque.begin();
-        }
-    }
-
-    p->Completed = true;
-    if (*presentIter == p) {
-        auto lock = scoped_lock(mMutex);
-        while (presentIter != presentDeque.end() && presentIter->get()->Completed) {
-            mCompletedPresents.push_back(*presentIter);
-            presentDeque.pop_front();
-            presentIter = presentDeque.begin();
-        }
-    }
-}
-
-std::shared_ptr<PresentEvent> PMTraceConsumer::FindBySubmitSequence(uint32_t submitSequence)
-{
-    auto eventIter = mPresentsBySubmitSequence.find(submitSequence);
-    if (eventIter == mPresentsBySubmitSequence.end()) {
-        return nullptr;
-    }
-    DebugModifyPresent(*eventIter->second);
-    return eventIter->second;
-}
-
-decltype(PMTraceConsumer::mPresentByThreadId.begin()) PMTraceConsumer::FindOrCreatePresent(EVENT_HEADER const& hdr)
-{
-    // Easy: we're on a thread that had some step in the present process
-    auto eventIter = mPresentByThreadId.find(hdr.ThreadId);
-    if (eventIter == mPresentByThreadId.end()) {
-
-        // No such luck, check for batched presents
-        auto& processMap = mPresentsByProcess[hdr.ProcessId];
-        auto processIter = std::find_if(processMap.begin(), processMap.end(),
-            [](auto processIter) {return processIter.second->PresentMode == PresentMode::Unknown; });
-        if (processIter != processMap.end()) {
-            // Assume batched presents are popped off the front of the driver queue by process in order, do the same here
-            eventIter = mPresentByThreadId.emplace(hdr.ThreadId, processIter->second).first;
-            processMap.erase(processIter);
-        } else {
-
-            // This likely didn't originate from a runtime whose events we're tracking (DXGI/D3D9)
-            // Could be composition buffers, or maybe another runtime (e.g. GL)
-            auto newEvent = std::make_shared<PresentEvent>(hdr, Runtime::Other);
-            eventIter = CreatePresent(newEvent, processMap);
-        }
-    }
-
-    DebugModifyPresent(*eventIter->second);
-    return eventIter;
-}
-
-decltype(PMTraceConsumer::mPresentByThreadId.begin()) PMTraceConsumer::CreatePresent(
-    std::shared_ptr<PresentEvent> newEvent,
-    decltype(PMTraceConsumer::mPresentsByProcess.begin()->second)& processMap)
-{
-    DebugCreatePresent(*newEvent);
-
-    processMap.emplace(newEvent->QpcTime, newEvent);
-    mPresentsByProcessAndSwapChain[std::make_tuple(newEvent->ProcessId, newEvent->SwapChainAddress)].emplace_back(newEvent);
-
-    auto p = mPresentByThreadId.emplace(newEvent->ThreadId, newEvent);
-    assert(p.second);
-    return p.first;
-}
-
-void PMTraceConsumer::CreatePresent(std::shared_ptr<PresentEvent> present)
-{
-    // TODO: This version of CreatePresent() will overwrite any in-progress
-    // present from this thread with the new one.  Does this ever happen?  If
-    // so, should we really be just throwing away the old one?  If not, we can
-    // just call the other CreatePresent() without this check.
-    auto iter = mPresentByThreadId.find(present->ThreadId);
-    if (iter != mPresentByThreadId.end()) {
-        mPresentByThreadId.erase(iter);
-    }
-    CreatePresent(present, mPresentsByProcess[present->ProcessId]);
-}
-
-void PMTraceConsumer::RuntimePresentStop(EVENT_HEADER const& hdr, bool AllowPresentBatching)
-{
-    auto eventIter = mPresentByThreadId.find(hdr.ThreadId);
-    if (eventIter == mPresentByThreadId.end()) {
-        return;
-    }
-    auto &event = *eventIter->second;
-
-    DebugModifyPresent(event);
-
-    assert(event.QpcTime <= *(uint64_t*) &hdr.TimeStamp);
-    event.TimeTaken = *(uint64_t*) &hdr.TimeStamp - event.QpcTime;
-
-    if (!AllowPresentBatching || mSimpleMode) {
-        event.FinalState = AllowPresentBatching ? PresentResult::Presented : PresentResult::Discarded;
-        CompletePresent(eventIter->second);
-    }
-
-    mPresentByThreadId.erase(eventIter);
-}
-
-void PMTraceConsumer::HandleNTProcessEvent(EVENT_RECORD* pEventRecord)
-{
-    NTProcessEvent event;
-    event.QpcTime = pEventRecord->EventHeader.TimeStamp.QuadPart;
-
-    switch (pEventRecord->EventHeader.EventDescriptor.Opcode) {
-    case EVENT_TRACE_TYPE_START:
-    case EVENT_TRACE_TYPE_DC_START:
-        event.ProcessId     = mMetadata.GetEventData<uint32_t>(pEventRecord, L"ProcessId");
-        event.ImageFileName = mMetadata.GetEventData<std::string>(pEventRecord, L"ImageFileName");
-        break;
-
-    case EVENT_TRACE_TYPE_END:
-    case EVENT_TRACE_TYPE_DC_END:
-        event.ProcessId = mMetadata.GetEventData<uint32_t>(pEventRecord, L"ProcessId");
-        break;
-    }
-
-    {
-        auto lock = scoped_lock(mNTProcessEventMutex);
-        mNTProcessEvents.emplace_back(event);
-    }
-}
-
-void PMTraceConsumer::HandleMetadataEvent(EVENT_RECORD* pEventRecord)
-{
-    mMetadata.AddMetadata(pEventRecord);
-}
-
+/*
+Copyright 2017-2019 Intel Corporation
+
+Permission is hereby granted, free of charge, to any person obtaining a copy of
+this software and associated documentation files (the "Software"), to deal in
+the Software without restriction, including without limitation the rights to
+use, copy, modify, merge, publish, distribute, sublicense, and/or sell copies
+of the Software, and to permit persons to whom the Software is furnished to do
+so, subject to the following conditions:
+
+The above copyright notice and this permission notice shall be included in all
+copies or substantial portions of the Software.
+
+THE SOFTWARE IS PROVIDED "AS IS", WITHOUT WARRANTY OF ANY KIND, EXPRESS OR
+IMPLIED, INCLUDING BUT NOT LIMITED TO THE WARRANTIES OF MERCHANTABILITY,
+FITNESS FOR A PARTICULAR PURPOSE AND NONINFRINGEMENT. IN NO EVENT SHALL THE
+AUTHORS OR COPYRIGHT HOLDERS BE LIABLE FOR ANY CLAIM, DAMAGES OR OTHER
+LIABILITY, WHETHER IN AN ACTION OF CONTRACT, TORT OR OTHERWISE, ARISING FROM,
+OUT OF OR IN CONNECTION WITH THE SOFTWARE OR THE USE OR OTHER DEALINGS IN THE
+SOFTWARE.
+*/
+
+#include "PresentMonTraceConsumer.hpp"
+
+#include "D3d9EventStructs.hpp"
+#include "DwmEventStructs.hpp"
+#include "DxgiEventStructs.hpp"
+#include "DxgkrnlEventStructs.hpp"
+#include "EventMetadataEventStructs.hpp"
+#include "Win32kEventStructs.hpp"
+
+#include <algorithm>
+#include <assert.h>
+#include <d3d9.h>
+#include <dxgi.h>
+
+PresentEvent::PresentEvent(EVENT_HEADER const& hdr, ::Runtime runtime)
+    : QpcTime(*(uint64_t*) &hdr.TimeStamp)
+    , ProcessId(hdr.ProcessId)
+    , ThreadId(hdr.ThreadId)
+    , TimeTaken(0)
+    , ReadyTime(0)
+    , ScreenTime(0)
+    , SwapChainAddress(0)
+    , SyncInterval(-1)
+    , PresentFlags(0)
+    , Hwnd(0)
+    , TokenPtr(0)
+    , QueueSubmitSequence(0)
+    , Runtime(runtime)
+    , PresentMode(PresentMode::Unknown)
+    , FinalState(PresentResult::Unknown)
+    , DestWidth(0)
+    , DestHeight(0)
+    , CompositionSurfaceLuid(0)
+    , SupportsTearing(false)
+    , MMIO(false)
+    , SeenDxgkPresent(false)
+    , SeenWin32KEvents(false)
+    , WasBatched(false)
+    , DwmNotified(false)
+    , Completed(false)
+{
+#if DEBUG_VERBOSE
+    static uint64_t presentCount = 0;
+    presentCount += 1;
+    Id = presentCount;
+#endif
+}
+
+#ifndef NDEBUG
+static bool gPresentMonTraceConsumer_Exiting = false;
+#endif
+
+PresentEvent::~PresentEvent()
+{
+    assert(Completed || gPresentMonTraceConsumer_Exiting);
+}
+
+PMTraceConsumer::~PMTraceConsumer()
+{
+#ifndef NDEBUG
+    gPresentMonTraceConsumer_Exiting = true;
+#endif
+}
+
+void PMTraceConsumer::HandleDXGIEvent(EVENT_RECORD* pEventRecord)
+{
+    DebugEvent(pEventRecord, &mMetadata);
+
+    auto const& hdr = pEventRecord->EventHeader;
+    switch (hdr.EventDescriptor.Id) {
+    case Microsoft_Windows_DXGI::Present_Start::Id:
+    case Microsoft_Windows_DXGI::PresentMultiplaneOverlay_Start::Id:
+    {
+        EventDataDesc desc[] = {
+            { L"pIDXGISwapChain" },
+            { L"Flags" },
+            { L"SyncInterval" },
+        };
+        mMetadata.GetEventData(pEventRecord, desc, _countof(desc));
+        auto pIDXGISwapChain = desc[0].GetData<uint64_t>();
+        auto Flags           = desc[1].GetData<uint32_t>();
+        auto SyncInterval    = desc[2].GetData<int32_t>();
+
+        // Ignore PRESENT_TEST: it's just to check if you're still fullscreen
+        if ((Flags & DXGI_PRESENT_TEST) != 0) {
+            break;
+        }
+
+        auto present = std::make_shared<PresentEvent>(hdr, Runtime::DXGI);
+        present->SwapChainAddress = pIDXGISwapChain;
+        present->PresentFlags     = Flags;
+        present->SyncInterval     = SyncInterval;
+
+        CreatePresent(present);
+        break;
+    }
+    case Microsoft_Windows_DXGI::Present_Stop::Id:
+    case Microsoft_Windows_DXGI::PresentMultiplaneOverlay_Stop::Id:
+    {
+        auto result = mMetadata.GetEventData<uint32_t>(pEventRecord, L"Result");
+
+        bool AllowBatching =
+            SUCCEEDED(result) &&
+            result != DXGI_STATUS_OCCLUDED &&
+            result != DXGI_STATUS_MODE_CHANGE_IN_PROGRESS &&
+            result != DXGI_STATUS_NO_DESKTOP_ACCESS;
+
+        RuntimePresentStop(hdr, AllowBatching);
+        break;
+    }
+    default:
+        assert(!mFilteredEvents); // Assert that filtering is working if expected
+        break;
+    }
+}
+
+void PMTraceConsumer::HandleDxgkBlt(EVENT_HEADER const& hdr, uint64_t hwnd, bool redirectedPresent)
+{
+    auto eventIter = FindOrCreatePresent(hdr);
+
+    // Check if we might have retrieved a 'stuck' present from a previous
+    // frame.  If the present mode isn't unknown at this point, we've already
+    // seen this present progress further
+    //
+    // TODO: do we really want to just throw it away?  Should we complete with
+    // unknown completion status or something?  Does this happen?
+    if (eventIter->second->PresentMode != PresentMode::Unknown) {
+        mPresentByThreadId.erase(eventIter);
+        eventIter = FindOrCreatePresent(hdr);
+    }
+
+    // This could be one of several types of presents. Further events will clarify.
+    // For now, assume that this is a blt straight into a surface which is already on-screen.
+    eventIter->second->Hwnd = hwnd;
+    if (redirectedPresent) {
+        eventIter->second->PresentMode = PresentMode::Composed_Copy_CPU_GDI;
+        eventIter->second->SupportsTearing = false;
+    } else {
+        eventIter->second->PresentMode = PresentMode::Hardware_Legacy_Copy_To_Front_Buffer;
+        eventIter->second->SupportsTearing = true;
+    }
+}
+
+void PMTraceConsumer::HandleDxgkFlip(EVENT_HEADER const& hdr, int32_t flipInterval, bool mmio)
+{
+    // A flip event is emitted during fullscreen present submission.
+    // Afterwards, expect an MMIOFlip packet on the same thread, used
+    // to trace the flip to screen.
+    auto eventIter = FindOrCreatePresent(hdr);
+
+    // Check if we might have retrieved a 'stuck' present from a previous frame.
+    // The only events that we can expect before a Flip/FlipMPO are a runtime present start, or a previous FlipMPO.
+    if (eventIter->second->QueueSubmitSequence != 0 || eventIter->second->SeenDxgkPresent) {
+        // It's already progressed further but didn't complete, ignore it and create a new one.
+        mPresentByThreadId.erase(eventIter);
+        eventIter = FindOrCreatePresent(hdr);
+    }
+
+    if (eventIter->second->PresentMode != PresentMode::Unknown) {
+        // For MPO, N events may be issued, but we only care about the first
+        return;
+    }
+
+    eventIter->second->MMIO = mmio;
+    eventIter->second->PresentMode = PresentMode::Hardware_Legacy_Flip;
+
+    if (eventIter->second->SyncInterval == -1) {
+        eventIter->second->SyncInterval = flipInterval;
+    }
+    if (!mmio) {
+        eventIter->second->SupportsTearing = flipInterval == 0;
+    }
+
+    // If this is the DWM thread, piggyback these pending presents on our fullscreen present
+    if (hdr.ThreadId == DwmPresentThreadId) {
+        std::swap(eventIter->second->DependentPresents, mPresentsWaitingForDWM);
+        DwmPresentThreadId = 0;
+    }
+}
+
+void PMTraceConsumer::HandleDxgkQueueSubmit(
+    EVENT_HEADER const& hdr,
+    uint32_t packetType,
+    uint32_t submitSequence,
+    uint64_t context,
+    bool present,
+    bool supportsDxgkPresentEvent)
+{
+    // If we know we're never going to get a DxgkPresent event for a given blt, then let's try to determine if it's a redirected blt or not.
+    // If it's redirected, then the SubmitPresentHistory event should've been emitted before submitting anything else to the same context,
+    // and therefore we'll know it's a redirected present by this point. If it's still non-redirected, then treat this as if it was a DxgkPresent
+    // event - the present will be considered completed once its work is done, or if the work is already done, complete it now.
+    if (!supportsDxgkPresentEvent) {
+        auto eventIter = mBltsByDxgContext.find(context);
+        if (eventIter != mBltsByDxgContext.end()) {
+            if (eventIter->second->PresentMode == PresentMode::Hardware_Legacy_Copy_To_Front_Buffer) {
+                DebugModifyPresent(*eventIter->second);
+                eventIter->second->SeenDxgkPresent = true;
+                if (eventIter->second->ScreenTime != 0) {
+                    CompletePresent(eventIter->second);
+                }
+            }
+            mBltsByDxgContext.erase(eventIter);
+        }
+    }
+
+    // This event is emitted after a flip/blt/PHT event, and may be the only way
+    // to trace completion of the present.
+    if (packetType == DXGKETW_MMIOFLIP_COMMAND_BUFFER ||
+        packetType == DXGKETW_SOFTWARE_COMMAND_BUFFER ||
+        present) {
+        auto eventIter = mPresentByThreadId.find(hdr.ThreadId);
+        if (eventIter == mPresentByThreadId.end() || eventIter->second->QueueSubmitSequence != 0) {
+            return;
+        }
+
+        DebugModifyPresent(*eventIter->second);
+
+        eventIter->second->QueueSubmitSequence = submitSequence;
+        mPresentsBySubmitSequence.emplace(submitSequence, eventIter->second);
+
+        if (eventIter->second->PresentMode == PresentMode::Hardware_Legacy_Copy_To_Front_Buffer && !supportsDxgkPresentEvent) {
+            mBltsByDxgContext[context] = eventIter->second;
+        }
+    }
+}
+
+void PMTraceConsumer::HandleDxgkQueueComplete(EVENT_HEADER const& hdr, uint32_t submitSequence)
+{
+    auto pEvent = FindBySubmitSequence(submitSequence);
+    if (pEvent == nullptr) {
+        return;
+    }
+
+    if (pEvent->PresentMode == PresentMode::Hardware_Legacy_Copy_To_Front_Buffer ||
+        (pEvent->PresentMode == PresentMode::Hardware_Legacy_Flip && !pEvent->MMIO)) {
+        pEvent->ReadyTime = hdr.TimeStamp.QuadPart;
+        pEvent->ScreenTime = hdr.TimeStamp.QuadPart;
+        pEvent->FinalState = PresentResult::Presented;
+
+        // Sometimes, the queue packets associated with a present will complete before the DxgKrnl present event is fired
+        // In this case, for blit presents, we have no way to differentiate between fullscreen and windowed blits
+        // So, defer the completion of this present until we know all events have been fired
+        if (pEvent->SeenDxgkPresent || pEvent->PresentMode != PresentMode::Hardware_Legacy_Copy_To_Front_Buffer) {
+            CompletePresent(pEvent);
+        }
+    }
+}
+
+// An MMIOFlip event is emitted when an MMIOFlip packet is dequeued.  All GPU
+// work submitted prior to the flip has been completed.
+//
+// It also is emitted when an independent flip PHT is dequed, and will tell us
+// whether the present is immediate or vsync.
+void PMTraceConsumer::HandleDxgkMMIOFlip(EVENT_HEADER const& hdr, uint32_t flipSubmitSequence, uint32_t flags)
+{
+    auto pEvent = FindBySubmitSequence(flipSubmitSequence);
+    if (pEvent == nullptr) {
+        return;
+    }
+
+    pEvent->ReadyTime = hdr.TimeStamp.QuadPart;
+
+    if (pEvent->PresentMode == PresentMode::Composed_Flip) {
+        pEvent->PresentMode = PresentMode::Hardware_Independent_Flip;
+    }
+
+    if (flags & (uint32_t) Microsoft_Windows_DxgKrnl::MMIOFlip::Immediate) {
+        pEvent->FinalState = PresentResult::Presented;
+        pEvent->ScreenTime = hdr.TimeStamp.QuadPart;
+        pEvent->SupportsTearing = true;
+        if (pEvent->PresentMode == PresentMode::Hardware_Legacy_Flip) {
+            CompletePresent(pEvent);
+        }
+    }
+}
+
+void PMTraceConsumer::HandleDxgkMMIOFlipMPO(EVENT_HEADER const& hdr, uint32_t flipSubmitSequence, uint32_t flipEntryStatusAfterFlip, bool flipEntryStatusAfterFlipValid)
+{
+    auto pEvent = FindBySubmitSequence(flipSubmitSequence);
+    if (pEvent == nullptr) {
+        return;
+    }
+
+    // Avoid double-marking a single present packet coming from the MPO API
+    if (pEvent->ReadyTime == 0) {
+        pEvent->ReadyTime = hdr.TimeStamp.QuadPart;
+    }
+
+    if (pEvent->PresentMode == PresentMode::Hardware_Independent_Flip ||
+        pEvent->PresentMode == PresentMode::Composed_Flip) {
+        pEvent->PresentMode = PresentMode::Hardware_Composed_Independent_Flip;
+    }
+
+    if (!flipEntryStatusAfterFlipValid) {
+        return;
+    }
+
+    // Present could tear if we're not waiting for vsync
+    if (flipEntryStatusAfterFlip != (uint32_t) Microsoft_Windows_DxgKrnl::FlipEntryStatus::FlipWaitVSync) {
+        pEvent->SupportsTearing = true;
+    }
+
+    // For the VSync ahd HSync paths, we'll wait for the corresponding ?SyncDPC
+    // event before being considering the present complete to get a more-accurate
+    // ScreenTime (see HandleDxgkSyncDPC).
+    if (flipEntryStatusAfterFlip == (uint32_t) Microsoft_Windows_DxgKrnl::FlipEntryStatus::FlipWaitVSync ||
+        flipEntryStatusAfterFlip == (uint32_t) Microsoft_Windows_DxgKrnl::FlipEntryStatus::FlipWaitHSync) {
+        return;
+    }
+
+    pEvent->FinalState = PresentResult::Presented;
+    if (flipEntryStatusAfterFlip == (uint32_t) Microsoft_Windows_DxgKrnl::FlipEntryStatus::FlipWaitComplete) {
+        pEvent->ScreenTime = hdr.TimeStamp.QuadPart;
+    }
+    if (pEvent->PresentMode == PresentMode::Hardware_Legacy_Flip) {
+        CompletePresent(pEvent);
+    }
+}
+
+void PMTraceConsumer::HandleDxgkSyncDPC(EVENT_HEADER const& hdr, uint32_t flipSubmitSequence)
+{
+    // The VSyncDPC/HSyncDPC contains a field telling us what flipped to screen.
+    // This is the way to track completion of a fullscreen present.
+    auto pEvent = FindBySubmitSequence(flipSubmitSequence);
+    if (pEvent == nullptr) {
+        return;
+    }
+
+    pEvent->ScreenTime = hdr.TimeStamp.QuadPart;
+    pEvent->FinalState = PresentResult::Presented;
+    if (pEvent->PresentMode == PresentMode::Hardware_Legacy_Flip) {
+        CompletePresent(pEvent);
+    }
+}
+
+void PMTraceConsumer::HandleDxgkSubmitPresentHistoryEventArgs(
+    EVENT_HEADER const& hdr,
+    uint64_t token,
+    uint64_t tokenData,
+    PresentMode knownPresentMode)
+{
+    // These events are emitted during submission of all types of windowed presents while DWM is on.
+    // It gives us up to two different types of keys to correlate further.
+    auto eventIter = FindOrCreatePresent(hdr);
+
+    // Check if we might have retrieved a 'stuck' present from a previous frame.
+    if (eventIter->second->TokenPtr != 0) {
+        // It's already progressed further but didn't complete, ignore it and create a new one.
+        mPresentByThreadId.erase(eventIter);
+        eventIter = FindOrCreatePresent(hdr);
+    }
+
+    eventIter->second->ReadyTime = 0;
+    eventIter->second->ScreenTime = 0;
+    eventIter->second->SupportsTearing = false;
+    eventIter->second->FinalState = PresentResult::Unknown;
+    eventIter->second->TokenPtr = token;
+
+    if (eventIter->second->PresentMode == PresentMode::Hardware_Legacy_Copy_To_Front_Buffer) {
+        eventIter->second->PresentMode = PresentMode::Composed_Copy_GPU_GDI;
+        assert(knownPresentMode == PresentMode::Unknown ||
+               knownPresentMode == PresentMode::Composed_Copy_GPU_GDI);
+
+    } else if (eventIter->second->PresentMode == PresentMode::Unknown) {
+        if (knownPresentMode == PresentMode::Composed_Composition_Atlas) {
+            eventIter->second->PresentMode = PresentMode::Composed_Composition_Atlas;
+        } else {
+            // When there's no Win32K events, we'll assume PHTs that aren't after a blt, and aren't composition tokens
+            // are flip tokens and that they're displayed. There are no Win32K events on Win7, and they might not be
+            // present in some traces - don't let presents get stuck/dropped just because we can't track them perfectly.
+            assert(!eventIter->second->SeenWin32KEvents);
+            eventIter->second->PresentMode = PresentMode::Composed_Flip;
+        }
+    } else if (eventIter->second->PresentMode == PresentMode::Composed_Copy_CPU_GDI) {
+        if (tokenData == 0) {
+            // This is the best we can do, we won't be able to tell how many frames are actually displayed.
+            mPresentsWaitingForDWM.emplace_back(eventIter->second);
+        } else {
+            mPresentsByLegacyBlitToken[tokenData] = eventIter->second;
+        }
+    }
+    mDxgKrnlPresentHistoryTokens[token] = eventIter->second;
+}
+
+void PMTraceConsumer::HandleDxgkPropagatePresentHistoryEventArgs(EVENT_HEADER const& hdr, uint64_t token)
+{
+    // This event is emitted when a token is being handed off to DWM, and is a good way to indicate a ready state
+    auto eventIter = mDxgKrnlPresentHistoryTokens.find(token);
+    if (eventIter == mDxgKrnlPresentHistoryTokens.end()) {
+        return;
+    }
+
+    DebugModifyPresent(*eventIter->second);
+
+    eventIter->second->ReadyTime = eventIter->second->ReadyTime == 0
+        ? hdr.TimeStamp.QuadPart
+        : std::min(eventIter->second->ReadyTime, (uint64_t) hdr.TimeStamp.QuadPart);
+
+    if (eventIter->second->PresentMode == PresentMode::Composed_Composition_Atlas ||
+        (eventIter->second->PresentMode == PresentMode::Composed_Flip && !eventIter->second->SeenWin32KEvents)) {
+        mPresentsWaitingForDWM.emplace_back(eventIter->second);
+    }
+
+    if (eventIter->second->PresentMode == PresentMode::Composed_Copy_GPU_GDI) {
+        // Manipulate the map here
+        // When DWM is ready to present, we'll query for the most recent blt targeting this window and take it out of the map
+        mLastWindowPresent[eventIter->second->Hwnd] = eventIter->second;
+    }
+
+    mDxgKrnlPresentHistoryTokens.erase(eventIter);
+}
+
+void PMTraceConsumer::HandleDXGKEvent(EVENT_RECORD* pEventRecord)
+{
+    DebugEvent(pEventRecord, &mMetadata);
+
+    auto const& hdr = pEventRecord->EventHeader;
+    switch (hdr.EventDescriptor.Id) {
+    case Microsoft_Windows_DxgKrnl::Flip_Info::Id:
+    {
+        EventDataDesc desc[] = {
+            { L"FlipInterval" },
+            { L"MMIOFlip" },
+        };
+        mMetadata.GetEventData(pEventRecord, desc, _countof(desc));
+        auto FlipInterval = desc[0].GetData<uint32_t>();
+        auto MMIOFlip     = desc[1].GetData<BOOL>() != 0;
+
+        HandleDxgkFlip(hdr, FlipInterval, MMIOFlip);
+        break;
+    }
+    case Microsoft_Windows_DxgKrnl::FlipMultiPlaneOverlay_Info::Id:
+        HandleDxgkFlip(hdr, -1, true);
+        break;
+    case Microsoft_Windows_DxgKrnl::QueuePacket_Start::Id:
+    {
+        EventDataDesc desc[] = {
+            { L"PacketType" },
+            { L"SubmitSequence" },
+            { L"hContext" },
+            { L"bPresent" },
+        };
+        mMetadata.GetEventData(pEventRecord, desc, _countof(desc));
+        auto PacketType     = desc[0].GetData<uint32_t>();
+        auto SubmitSequence = desc[1].GetData<uint32_t>();
+        auto hContext       = desc[2].GetData<uint64_t>();
+        auto bPresent       = desc[3].GetData<BOOL>() != 0;
+
+        HandleDxgkQueueSubmit(hdr, PacketType, SubmitSequence, hContext, bPresent, true);
+        break;
+    }
+    case Microsoft_Windows_DxgKrnl::QueuePacket_Stop::Id:
+        HandleDxgkQueueComplete(hdr, mMetadata.GetEventData<uint32_t>(pEventRecord, L"SubmitSequence"));
+        break;
+    case Microsoft_Windows_DxgKrnl::MMIOFlip_Info::Id:
+    {
+        EventDataDesc desc[] = {
+            { L"FlipSubmitSequence" },
+            { L"Flags" },
+        };
+        mMetadata.GetEventData(pEventRecord, desc, _countof(desc));
+        auto FlipSubmitSequence = desc[0].GetData<uint32_t>();
+        auto Flags              = desc[1].GetData<uint32_t>();
+
+        HandleDxgkMMIOFlip(hdr, FlipSubmitSequence, Flags);
+        break;
+    }
+    case Microsoft_Windows_DxgKrnl::MMIOFlipMultiPlaneOverlay_Info::Id:
+    {
+        auto flipEntryStatusAfterFlipValid = hdr.EventDescriptor.Version >= 2;
+        EventDataDesc desc[] = {
+            { L"FlipSubmitSequence" },
+            { L"FlipEntryStatusAfterFlip" }, // optional
+        };
+        mMetadata.GetEventData(pEventRecord, desc, _countof(desc) - (flipEntryStatusAfterFlipValid ? 0 : 1));
+        auto FlipFenceId              = desc[0].GetData<uint64_t>();
+        auto FlipEntryStatusAfterFlip = flipEntryStatusAfterFlipValid ? desc[1].GetData<uint32_t>() : 0u;
+
+        auto flipSubmitSequence = (uint32_t) (FlipFenceId >> 32u);
+
+        HandleDxgkMMIOFlipMPO(hdr, flipSubmitSequence, FlipEntryStatusAfterFlip, flipEntryStatusAfterFlipValid);
+        break;
+    }
+    case Microsoft_Windows_DxgKrnl::HSyncDPCMultiPlane_Info::Id:
+    {
+        // Used for Hardware Independent Flip, and Hardware Composed Flip to signal flipping to the screen 
+        // on Windows 10 build numbers 17134 and up where the associated display is connected to 
+        // integrated graphics
+        // MMIOFlipMPO [EntryStatus:FlipWaitHSync] ->HSync DPC
+
+        auto FlipCount = mMetadata.GetEventData<uint32_t>(pEventRecord, L"FlipEntryCount");
+        for (uint32_t i = 0; i < FlipCount; i++) {
+            // TODO: Combine these into single GetEventData() call?
+            auto FlipId = mMetadata.GetEventData<uint64_t>(pEventRecord, L"FlipSubmitSequence", i);
+            HandleDxgkSyncDPC(hdr, (uint32_t)(FlipId >> 32u));
+        }
+        break;
+    }
+    case Microsoft_Windows_DxgKrnl::VSyncDPC_Info::Id:
+    {
+        auto FlipFenceId = mMetadata.GetEventData<uint64_t>(pEventRecord, L"FlipFenceId");
+        HandleDxgkSyncDPC(hdr, (uint32_t)(FlipFenceId >> 32u));
+        break;
+    }
+    case Microsoft_Windows_DxgKrnl::Present_Info::Id:
+    {
+        // This event is emitted at the end of the kernel present, before returning.
+        // The presence of this event is used with blt presents to indicate that no
+        // PHT is to be expected.
+        auto eventIter = mPresentByThreadId.find(hdr.ThreadId);
+        if (eventIter == mPresentByThreadId.end()) {
+            return;
+        }
+
+        DebugModifyPresent(*eventIter->second);
+
+        eventIter->second->SeenDxgkPresent = true;
+        if (eventIter->second->Hwnd == 0) {
+            eventIter->second->Hwnd = mMetadata.GetEventData<uint64_t>(pEventRecord, L"hWindow");
+        }
+
+        if (eventIter->second->PresentMode == PresentMode::Hardware_Legacy_Copy_To_Front_Buffer &&
+            eventIter->second->ScreenTime != 0) {
+            // This is a fullscreen or DWM-off blit where all work associated was already done, so it's on-screen
+            // It was deferred to here because there was no way to be sure it was really fullscreen until now
+            CompletePresent(eventIter->second);
+        }
+
+        if (eventIter->second->ThreadId != hdr.ThreadId) {
+            if (eventIter->second->TimeTaken == 0) {
+                eventIter->second->TimeTaken = hdr.TimeStamp.QuadPart - eventIter->second->QpcTime;
+            }
+            eventIter->second->WasBatched = true;
+            mPresentByThreadId.erase(eventIter);
+        }
+        break;
+    }
+    case Microsoft_Windows_DxgKrnl::PresentHistoryDetailed_Start::Id:
+    case Microsoft_Windows_DxgKrnl::PresentHistory_Start::Id:
+    {
+        EventDataDesc desc[] = {
+            { L"Token" },
+            { L"TokenData" },
+            { L"Model" },
+        };
+        mMetadata.GetEventData(pEventRecord, desc, _countof(desc));
+        auto Token     = desc[0].GetData<uint64_t>();
+        auto TokenData = desc[1].GetData<uint64_t>();
+        auto Model     = desc[2].GetData<uint32_t>();
+
+        if (Model == D3DKMT_PM_REDIRECTED_GDI) {
+            break;
+        }
+
+        auto presentMode = PresentMode::Unknown;
+        switch (Model) {
+        case D3DKMT_PM_REDIRECTED_BLT:         presentMode = PresentMode::Composed_Copy_GPU_GDI; break;
+        case D3DKMT_PM_REDIRECTED_VISTABLT:    presentMode = PresentMode::Composed_Copy_CPU_GDI; break;
+        case D3DKMT_PM_REDIRECTED_FLIP:        presentMode = PresentMode::Composed_Flip; break;
+        case D3DKMT_PM_REDIRECTED_COMPOSITION: presentMode = PresentMode::Composed_Composition_Atlas; break;
+        }
+
+        HandleDxgkSubmitPresentHistoryEventArgs(hdr, Token, TokenData, presentMode);
+        break;
+    }
+    case Microsoft_Windows_DxgKrnl::PresentHistory_Info::Id:
+        HandleDxgkPropagatePresentHistoryEventArgs(hdr, mMetadata.GetEventData<uint64_t>(pEventRecord, L"Token"));
+        break;
+    case Microsoft_Windows_DxgKrnl::Blit_Info::Id:
+    {
+        EventDataDesc desc[] = {
+            { L"hwnd" },
+            { L"bRedirectedPresent" },
+        };
+        mMetadata.GetEventData(pEventRecord, desc, _countof(desc));
+        auto hwnd               = desc[0].GetData<uint64_t>();
+        auto bRedirectedPresent = desc[1].GetData<uint32_t>() != 0;
+
+        HandleDxgkBlt(hdr, hwnd, bRedirectedPresent);
+        break;
+    }
+    default:
+        assert(!mFilteredEvents); // Assert that filtering is working if expected
+        break;
+    }
+}
+
+namespace Win7 {
+
+typedef LARGE_INTEGER PHYSICAL_ADDRESS;
+
+#pragma pack(push)
+#pragma pack(1)
+
+typedef struct _DXGKETW_BLTEVENT {
+    ULONGLONG                  hwnd;
+    ULONGLONG                  pDmaBuffer;
+    ULONGLONG                  PresentHistoryToken;
+    ULONGLONG                  hSourceAllocation;
+    ULONGLONG                  hDestAllocation;
+    BOOL                       bSubmit;
+    BOOL                       bRedirectedPresent;
+    UINT                       Flags; // DXGKETW_PRESENTFLAGS
+    RECT                       SourceRect;
+    RECT                       DestRect;
+    UINT                       SubRectCount; // followed by variable number of ETWGUID_DXGKBLTRECT events
+} DXGKETW_BLTEVENT;
+
+typedef struct _DXGKETW_FLIPEVENT {
+    ULONGLONG                  pDmaBuffer;
+    ULONG                      VidPnSourceId;
+    ULONGLONG                  FlipToAllocation;
+    UINT                       FlipInterval; // D3DDDI_FLIPINTERVAL_TYPE
+    BOOLEAN                    FlipWithNoWait;
+    BOOLEAN                    MMIOFlip;
+} DXGKETW_FLIPEVENT;
+
+typedef struct _DXGKETW_PRESENTHISTORYEVENT {
+    ULONGLONG             hAdapter;
+    ULONGLONG             Token;
+    D3DKMT_PRESENT_MODEL  Model;     // available only for _STOP event type.
+    UINT                  TokenSize; // available only for _STOP event type.
+} DXGKETW_PRESENTHISTORYEVENT;
+
+typedef struct _DXGKETW_QUEUESUBMITEVENT {
+    ULONGLONG                  hContext;
+    ULONG                      PacketType; // DXGKETW_QUEUE_PACKET_TYPE
+    ULONG                      SubmitSequence;
+    ULONGLONG                  DmaBufferSize;
+    UINT                       AllocationListSize;
+    UINT                       PatchLocationListSize;
+    BOOL                       bPresent;
+    ULONGLONG                  hDmaBuffer;
+} DXGKETW_QUEUESUBMITEVENT;
+
+typedef struct _DXGKETW_QUEUECOMPLETEEVENT {
+    ULONGLONG                  hContext;
+    ULONG                      PacketType;
+    ULONG                      SubmitSequence;
+    union {
+        BOOL                   bPreempted;
+        BOOL                   bTimeouted; // PacketType is WaitCommandBuffer.
+    };
+} DXGKETW_QUEUECOMPLETEEVENT;
+
+typedef struct _DXGKETW_SCHEDULER_VSYNC_DPC {
+    ULONGLONG                 pDxgAdapter;
+    UINT                      VidPnTargetId;
+    PHYSICAL_ADDRESS          ScannedPhysicalAddress;
+    UINT                      VidPnSourceId;
+    UINT                      FrameNumber;
+    LONGLONG                  FrameQPCTime;
+    ULONGLONG                 hFlipDevice;
+    UINT                      FlipType; // DXGKETW_FLIPMODE_TYPE
+    union
+    {
+        ULARGE_INTEGER        FlipFenceId;
+        PHYSICAL_ADDRESS      FlipToAddress;
+    };
+} DXGKETW_SCHEDULER_VSYNC_DPC;
+
+typedef struct _DXGKETW_SCHEDULER_MMIO_FLIP_32 {
+    ULONGLONG        pDxgAdapter;
+    UINT             VidPnSourceId;
+    ULONG            FlipSubmitSequence; // ContextUserSubmissionId
+    UINT             FlipToDriverAllocation;
+    PHYSICAL_ADDRESS FlipToPhysicalAddress;
+    UINT             FlipToSegmentId;
+    UINT             FlipPresentId;
+    UINT             FlipPhysicalAdapterMask;
+    ULONG            Flags;
+} DXGKETW_SCHEDULER_MMIO_FLIP_32;
+
+typedef struct _DXGKETW_SCHEDULER_MMIO_FLIP_64 {
+    ULONGLONG        pDxgAdapter;
+    UINT             VidPnSourceId;
+    ULONG            FlipSubmitSequence; // ContextUserSubmissionId
+    ULONGLONG        FlipToDriverAllocation;
+    PHYSICAL_ADDRESS FlipToPhysicalAddress;
+    UINT             FlipToSegmentId;
+    UINT             FlipPresentId;
+    UINT             FlipPhysicalAdapterMask;
+    ULONG            Flags;
+} DXGKETW_SCHEDULER_MMIO_FLIP_64;
+
+#pragma pack(pop)
+
+} // namespace Win7
+
+void PMTraceConsumer::HandleWin7DxgkBlt(EVENT_RECORD* pEventRecord)
+{
+    DebugEvent(pEventRecord, &mMetadata);
+
+    auto pBltEvent = reinterpret_cast<Win7::DXGKETW_BLTEVENT*>(pEventRecord->UserData);
+    HandleDxgkBlt(
+        pEventRecord->EventHeader,
+        pBltEvent->hwnd,
+        pBltEvent->bRedirectedPresent != 0);
+}
+
+void PMTraceConsumer::HandleWin7DxgkFlip(EVENT_RECORD* pEventRecord)
+{
+    DebugEvent(pEventRecord, &mMetadata);
+
+    auto pFlipEvent = reinterpret_cast<Win7::DXGKETW_FLIPEVENT*>(pEventRecord->UserData);
+    HandleDxgkFlip(
+        pEventRecord->EventHeader,
+        pFlipEvent->FlipInterval,
+        pFlipEvent->MMIOFlip != 0);
+}
+
+void PMTraceConsumer::HandleWin7DxgkPresentHistory(EVENT_RECORD* pEventRecord)
+{
+    DebugEvent(pEventRecord, &mMetadata);
+
+    auto pPresentHistoryEvent = reinterpret_cast<Win7::DXGKETW_PRESENTHISTORYEVENT*>(pEventRecord->UserData);
+    if (pEventRecord->EventHeader.EventDescriptor.Opcode == EVENT_TRACE_TYPE_START) {
+        HandleDxgkSubmitPresentHistoryEventArgs(
+            pEventRecord->EventHeader,
+            pPresentHistoryEvent->Token,
+            0,
+            PresentMode::Unknown);
+    } else if (pEventRecord->EventHeader.EventDescriptor.Opcode == EVENT_TRACE_TYPE_INFO) {
+        HandleDxgkPropagatePresentHistoryEventArgs(pEventRecord->EventHeader, pPresentHistoryEvent->Token);
+    }
+}
+
+void PMTraceConsumer::HandleWin7DxgkQueuePacket(EVENT_RECORD* pEventRecord)
+{
+    DebugEvent(pEventRecord, &mMetadata);
+
+    if (pEventRecord->EventHeader.EventDescriptor.Opcode == EVENT_TRACE_TYPE_START) {
+        auto pSubmitEvent = reinterpret_cast<Win7::DXGKETW_QUEUESUBMITEVENT*>(pEventRecord->UserData);
+        HandleDxgkQueueSubmit(
+            pEventRecord->EventHeader,
+            pSubmitEvent->PacketType,
+            pSubmitEvent->SubmitSequence,
+            pSubmitEvent->hContext,
+            pSubmitEvent->bPresent != 0,
+            false);
+    } else if (pEventRecord->EventHeader.EventDescriptor.Opcode == EVENT_TRACE_TYPE_STOP) {
+        auto pCompleteEvent = reinterpret_cast<Win7::DXGKETW_QUEUECOMPLETEEVENT*>(pEventRecord->UserData);
+        HandleDxgkQueueComplete(pEventRecord->EventHeader, pCompleteEvent->SubmitSequence);
+    }
+}
+
+void PMTraceConsumer::HandleWin7DxgkVSyncDPC(EVENT_RECORD* pEventRecord)
+{
+    DebugEvent(pEventRecord, &mMetadata);
+
+    auto pVSyncDPCEvent = reinterpret_cast<Win7::DXGKETW_SCHEDULER_VSYNC_DPC*>(pEventRecord->UserData);
+    HandleDxgkSyncDPC(pEventRecord->EventHeader, (uint32_t)(pVSyncDPCEvent->FlipFenceId.QuadPart >> 32u));
+}
+
+void PMTraceConsumer::HandleWin7DxgkMMIOFlip(EVENT_RECORD* pEventRecord)
+{
+    DebugEvent(pEventRecord, &mMetadata);
+
+    if (pEventRecord->EventHeader.Flags & EVENT_HEADER_FLAG_32_BIT_HEADER)
+    {
+        auto pMMIOFlipEvent = reinterpret_cast<Win7::DXGKETW_SCHEDULER_MMIO_FLIP_32*>(pEventRecord->UserData);
+        HandleDxgkMMIOFlip(
+            pEventRecord->EventHeader,
+            pMMIOFlipEvent->FlipSubmitSequence,
+            pMMIOFlipEvent->Flags);
+    }
+    else
+    {
+        auto pMMIOFlipEvent = reinterpret_cast<Win7::DXGKETW_SCHEDULER_MMIO_FLIP_64*>(pEventRecord->UserData);
+        HandleDxgkMMIOFlip(
+            pEventRecord->EventHeader,
+            pMMIOFlipEvent->FlipSubmitSequence,
+            pMMIOFlipEvent->Flags);
+    }
+}
+
+void PMTraceConsumer::HandleWin32kEvent(EVENT_RECORD* pEventRecord)
+{
+    DebugEvent(pEventRecord, &mMetadata);
+
+    auto const& hdr = pEventRecord->EventHeader;
+    switch (hdr.EventDescriptor.Id) {
+    case Microsoft_Windows_Win32k::TokenCompositionSurfaceObject_Info::Id:
+    {
+        EventDataDesc desc[] = {
+            { L"CompositionSurfaceLuid" },
+            { L"PresentCount" },
+            { L"BindId" },
+            { L"DestWidth" },
+            { L"DestHeight" }
+        };
+        mMetadata.GetEventData(pEventRecord, desc, _countof(desc));
+        auto CompositionSurfaceLuid = desc[0].GetData<uint64_t>();
+        auto PresentCount           = desc[1].GetData<uint64_t>();
+        auto BindId                 = desc[2].GetData<uint64_t>();
+        auto DestWidth              = desc[3].GetData<uint32_t>();
+        auto DestHeight             = desc[4].GetData<uint32_t>();
+
+        auto eventIter = FindOrCreatePresent(hdr);
+
+        // Check if we might have retrieved a 'stuck' present from a previous frame.
+        if (eventIter->second->SeenWin32KEvents) {
+            mPresentByThreadId.erase(eventIter);
+            eventIter = FindOrCreatePresent(hdr);
+        }
+
+        eventIter->second->PresentMode = PresentMode::Composed_Flip;
+        eventIter->second->DestWidth = DestWidth;
+        eventIter->second->DestHeight = DestHeight;
+        eventIter->second->CompositionSurfaceLuid = CompositionSurfaceLuid;
+        eventIter->second->SeenWin32KEvents = true;
+
+        PMTraceConsumer::Win32KPresentHistoryTokenKey key(CompositionSurfaceLuid, PresentCount, BindId);
+        mWin32KPresentHistoryTokens[key] = eventIter->second;
+        break;
+    }
+    case Microsoft_Windows_Win32k::TokenStateChanged_Info::Id:
+    {
+        EventDataDesc desc[] = {
+            { L"CompositionSurfaceLuid" },
+            { L"PresentCount" },
+            { L"BindId" },
+            { L"NewState" },
+        };
+        mMetadata.GetEventData(pEventRecord, desc, _countof(desc));
+        auto CompositionSurfaceLuid = desc[0].GetData<uint64_t>();
+        auto PresentCount           = desc[1].GetData<uint32_t>();
+        auto BindId                 = desc[2].GetData<uint64_t>();
+        auto NewState               = desc[3].GetData<uint32_t>();
+
+        PMTraceConsumer::Win32KPresentHistoryTokenKey key(CompositionSurfaceLuid, PresentCount, BindId);
+        auto eventIter = mWin32KPresentHistoryTokens.find(key);
+        if (eventIter == mWin32KPresentHistoryTokens.end()) {
+            return;
+        }
+
+        auto &event = *eventIter->second;
+
+        DebugModifyPresent(event);
+
+        switch (NewState) {
+        case (uint32_t) Microsoft_Windows_Win32k::TokenState::InFrame: // Composition is starting
+        {
+            if (event.Hwnd) {
+                auto hWndIter = mLastWindowPresent.find(event.Hwnd);
+                if (hWndIter == mLastWindowPresent.end()) {
+                    mLastWindowPresent.emplace(event.Hwnd, eventIter->second);
+                } else if (hWndIter->second != eventIter->second) {
+                    DebugModifyPresent(*hWndIter->second);
+                    hWndIter->second->FinalState = PresentResult::Discarded;
+                    hWndIter->second = eventIter->second;
+                    DebugModifyPresent(event);
+                }
+            }
+
+            bool iFlip = mMetadata.GetEventData<BOOL>(pEventRecord, L"IndependentFlip") != 0;
+            if (iFlip && event.PresentMode == PresentMode::Composed_Flip) {
+                event.PresentMode = PresentMode::Hardware_Independent_Flip;
+            }
+            break;
+        }
+
+        case (uint32_t) Microsoft_Windows_Win32k::TokenState::Confirmed: // Present has been submitted
+            // If we haven't already decided we're going to discard a token,
+            // now's a good time to indicate it'll make it to screen
+            if (event.FinalState == PresentResult::Unknown) {
+                if (event.PresentFlags & DXGI_PRESENT_DO_NOT_SEQUENCE) {
+                    // DO_NOT_SEQUENCE presents may get marked as confirmed,
+                    // if a frame was composed when this token was completed
+                    event.FinalState = PresentResult::Discarded;
+                } else {
+                    event.FinalState = PresentResult::Presented;
+                }
+            }
+            if (event.Hwnd) {
+                mLastWindowPresent.erase(event.Hwnd);
+            }
+            break;
+
+        case (uint32_t) Microsoft_Windows_Win32k::TokenState::Retired: // Present has been completed, token's buffer is now displayed
+            event.ScreenTime = hdr.TimeStamp.QuadPart;
+            break;
+
+        case (uint32_t) Microsoft_Windows_Win32k::TokenState::Discarded: // Present has been discarded
+        {
+            auto sharedPtr = eventIter->second;
+            mWin32KPresentHistoryTokens.erase(eventIter);
+
+            if (event.FinalState == PresentResult::Unknown || event.ScreenTime == 0) {
+                event.FinalState = PresentResult::Discarded;
+            }
+
+            CompletePresent(sharedPtr);
+            break;
+        }
+        }
+        break;
+    }
+    default:
+        assert(!mFilteredEvents); // Assert that filtering is working if expected
+        break;
+    }
+}
+
+void PMTraceConsumer::HandleDWMEvent(EVENT_RECORD* pEventRecord)
+{
+    DebugEvent(pEventRecord, &mMetadata);
+
+    auto const& hdr = pEventRecord->EventHeader;
+    switch (hdr.EventDescriptor.Id) {
+    case Microsoft_Windows_Dwm_Core::MILEVENT_MEDIA_UCE_PROCESSPRESENTHISTORY_GetPresentHistory_Info::Id:
+        for (auto& hWndPair : mLastWindowPresent) {
+            auto& present = hWndPair.second;
+            // Pickup the most recent present from a given window
+            if (present->PresentMode != PresentMode::Composed_Copy_GPU_GDI &&
+                present->PresentMode != PresentMode::Composed_Copy_CPU_GDI) {
+                continue;
+            }
+            DebugModifyPresent(*present);
+            present->DwmNotified = true;
+            mPresentsWaitingForDWM.emplace_back(present);
+        }
+        mLastWindowPresent.clear();
+        break;
+
+    case Microsoft_Windows_Dwm_Core::SCHEDULE_PRESENT_Start::Id:
+        DwmPresentThreadId = hdr.ThreadId;
+        break;
+
+    case Microsoft_Windows_Dwm_Core::FlipChain_Pending::Id:
+    case Microsoft_Windows_Dwm_Core::FlipChain_Complete::Id:
+    case Microsoft_Windows_Dwm_Core::FlipChain_Dirty::Id:
+    {
+        if (InlineIsEqualGUID(hdr.ProviderId, Microsoft_Windows_Dwm_Core::Win7::GUID)) {
+            return;
+        }
+
+        EventDataDesc desc[] = {
+            { L"ulFlipChain" },
+            { L"ulSerialNumber" },
+            { L"hwnd" },
+        };
+        mMetadata.GetEventData(pEventRecord, desc, _countof(desc));
+        auto ulFlipChain    = desc[0].GetData<uint32_t>();
+        auto ulSerialNumber = desc[1].GetData<uint32_t>();
+        auto hwnd           = desc[2].GetData<uint64_t>();
+
+        // The 64-bit token data from the PHT submission is actually two 32-bit
+        // data chunks, corresponding to a "flip chain" id and present id
+        auto token = ((uint64_t) ulFlipChain << 32ull) | ulSerialNumber;
+        auto flipIter = mDxgKrnlPresentHistoryTokens.find(token);
+        if (flipIter == mDxgKrnlPresentHistoryTokens.end()) {
+            return;
+        }
+
+        DebugModifyPresent(*flipIter->second);
+
+        // Watch for multiple legacy blits completing against the same window		
+        mLastWindowPresent[hwnd] = flipIter->second;
+        flipIter->second->DwmNotified = true;
+        mPresentsByLegacyBlitToken.erase(flipIter);
+        break;
+    }
+    case Microsoft_Windows_Dwm_Core::SCHEDULE_SURFACEUPDATE_Info::Id:
+    {
+        EventDataDesc desc[] = {
+            { L"luidSurface" },
+            { L"PresentCount" },
+            { L"bindId" },
+        };
+        mMetadata.GetEventData(pEventRecord, desc, _countof(desc));
+        auto luidSurface  = desc[0].GetData<uint64_t>();
+        auto PresentCount = desc[1].GetData<uint64_t>();
+        auto bindId       = desc[2].GetData<uint64_t>();
+
+        PMTraceConsumer::Win32KPresentHistoryTokenKey key(luidSurface, PresentCount, bindId);
+        auto eventIter = mWin32KPresentHistoryTokens.find(key);
+        if (eventIter != mWin32KPresentHistoryTokens.end()) {
+            DebugModifyPresent(*eventIter->second);
+            eventIter->second->DwmNotified = true;
+        }
+        break;
+    }
+    default:
+        assert(!mFilteredEvents || // Assert that filtering is working if expected
+               hdr.ProviderId == Microsoft_Windows_Dwm_Core::Win7::GUID);
+        break;
+    }
+}
+
+void PMTraceConsumer::HandleD3D9Event(EVENT_RECORD* pEventRecord)
+{
+    DebugEvent(pEventRecord, &mMetadata);
+
+    auto const& hdr = pEventRecord->EventHeader;
+    switch (hdr.EventDescriptor.Id) {
+    case Microsoft_Windows_D3D9::Present_Start::Id:
+    {
+        EventDataDesc desc[] = {
+            { L"pSwapchain" },
+            { L"Flags" },
+        };
+        mMetadata.GetEventData(pEventRecord, desc, _countof(desc));
+        auto pSwapchain = desc[0].GetData<uint64_t>();
+        auto Flags      = desc[1].GetData<uint32_t>();
+
+        auto present = std::make_shared<PresentEvent>(hdr, Runtime::D3D9);
+        present->SwapChainAddress = pSwapchain;
+        present->PresentFlags =
+            ((Flags & D3DPRESENT_DONOTFLIP) ? DXGI_PRESENT_DO_NOT_SEQUENCE : 0) |
+            ((Flags & D3DPRESENT_DONOTWAIT) ? DXGI_PRESENT_DO_NOT_WAIT : 0) |
+            ((Flags & D3DPRESENT_FLIPRESTART) ? DXGI_PRESENT_RESTART : 0);
+        if ((Flags & D3DPRESENT_FORCEIMMEDIATE) != 0) {
+            present->SyncInterval = 0;
+        }
+
+        CreatePresent(present);
+        break;
+    }
+    case Microsoft_Windows_D3D9::Present_Stop::Id:
+    {
+        auto result = mMetadata.GetEventData<uint32_t>(pEventRecord, L"Result");
+
+        bool AllowBatching =
+            SUCCEEDED(result) &&
+            result != S_PRESENT_OCCLUDED;
+
+        RuntimePresentStop(hdr, AllowBatching);
+        break;
+    }
+    default:
+        assert(!mFilteredEvents); // Assert that filtering is working if expected
+        break;
+    }
+}
+
+void PMTraceConsumer::CompletePresent(std::shared_ptr<PresentEvent> p, uint32_t recurseDepth)
+{
+    DebugCompletePresent(*p, recurseDepth);
+
+    if (p->Completed)
+    {
+        p->FinalState = PresentResult::Error;
+        return;
+    }
+
+    // Complete all other presents that were riding along with this one (i.e. this one came from DWM)
+    for (auto& p2 : p->DependentPresents) {
+        DebugModifyPresent(*p2);
+        p2->ScreenTime = p->ScreenTime;
+        p2->FinalState = PresentResult::Presented;
+        CompletePresent(p2, recurseDepth + 1);
+    }
+    p->DependentPresents.clear();
+
+    // Remove it from any tracking maps that it may have been inserted into
+    if (p->QueueSubmitSequence != 0) {
+        mPresentsBySubmitSequence.erase(p->QueueSubmitSequence);
+    }
+    if (p->Hwnd != 0) {
+        auto hWndIter = mLastWindowPresent.find(p->Hwnd);
+        if (hWndIter != mLastWindowPresent.end() && hWndIter->second == p) {
+            mLastWindowPresent.erase(hWndIter);
+        }
+    }
+    if (p->TokenPtr != 0) {
+        auto iter = mDxgKrnlPresentHistoryTokens.find(p->TokenPtr);
+        if (iter != mDxgKrnlPresentHistoryTokens.end() && iter->second == p) {
+            mDxgKrnlPresentHistoryTokens.erase(iter);
+        }
+    }
+    auto& processMap = mPresentsByProcess[p->ProcessId];
+    processMap.erase(p->QpcTime);
+
+    auto& presentDeque = mPresentsByProcessAndSwapChain[std::make_tuple(p->ProcessId, p->SwapChainAddress)];
+    auto presentIter = presentDeque.begin();
+    assert(!presentIter->get()->Completed); // It wouldn't be here anymore if it was
+
+    if (p->FinalState == PresentResult::Presented) {
+        while (*presentIter != p) {
+            CompletePresent(*presentIter, recurseDepth + 1);
+            presentIter = presentDeque.begin();
+        }
+    }
+
+    p->Completed = true;
+    if (*presentIter == p) {
+        auto lock = scoped_lock(mMutex);
+        while (presentIter != presentDeque.end() && presentIter->get()->Completed) {
+            mCompletedPresents.push_back(*presentIter);
+            presentDeque.pop_front();
+            presentIter = presentDeque.begin();
+        }
+    }
+}
+
+std::shared_ptr<PresentEvent> PMTraceConsumer::FindBySubmitSequence(uint32_t submitSequence)
+{
+    auto eventIter = mPresentsBySubmitSequence.find(submitSequence);
+    if (eventIter == mPresentsBySubmitSequence.end()) {
+        return nullptr;
+    }
+    DebugModifyPresent(*eventIter->second);
+    return eventIter->second;
+}
+
+decltype(PMTraceConsumer::mPresentByThreadId.begin()) PMTraceConsumer::FindOrCreatePresent(EVENT_HEADER const& hdr)
+{
+    // Easy: we're on a thread that had some step in the present process
+    auto eventIter = mPresentByThreadId.find(hdr.ThreadId);
+    if (eventIter == mPresentByThreadId.end()) {
+
+        // No such luck, check for batched presents
+        auto& processMap = mPresentsByProcess[hdr.ProcessId];
+        auto processIter = std::find_if(processMap.begin(), processMap.end(),
+            [](auto processIter) {return processIter.second->PresentMode == PresentMode::Unknown; });
+        if (processIter != processMap.end()) {
+            // Assume batched presents are popped off the front of the driver queue by process in order, do the same here
+            eventIter = mPresentByThreadId.emplace(hdr.ThreadId, processIter->second).first;
+            processMap.erase(processIter);
+        } else {
+
+            // This likely didn't originate from a runtime whose events we're tracking (DXGI/D3D9)
+            // Could be composition buffers, or maybe another runtime (e.g. GL)
+            auto newEvent = std::make_shared<PresentEvent>(hdr, Runtime::Other);
+            eventIter = CreatePresent(newEvent, processMap);
+        }
+    }
+
+    DebugModifyPresent(*eventIter->second);
+    return eventIter;
+}
+
+decltype(PMTraceConsumer::mPresentByThreadId.begin()) PMTraceConsumer::CreatePresent(
+    std::shared_ptr<PresentEvent> newEvent,
+    decltype(PMTraceConsumer::mPresentsByProcess.begin()->second)& processMap)
+{
+    DebugCreatePresent(*newEvent);
+
+    processMap.emplace(newEvent->QpcTime, newEvent);
+    mPresentsByProcessAndSwapChain[std::make_tuple(newEvent->ProcessId, newEvent->SwapChainAddress)].emplace_back(newEvent);
+
+    auto p = mPresentByThreadId.emplace(newEvent->ThreadId, newEvent);
+    assert(p.second);
+    return p.first;
+}
+
+void PMTraceConsumer::CreatePresent(std::shared_ptr<PresentEvent> present)
+{
+    // TODO: This version of CreatePresent() will overwrite any in-progress
+    // present from this thread with the new one.  Does this ever happen?  If
+    // so, should we really be just throwing away the old one?  If not, we can
+    // just call the other CreatePresent() without this check.
+    auto iter = mPresentByThreadId.find(present->ThreadId);
+    if (iter != mPresentByThreadId.end()) {
+        mPresentByThreadId.erase(iter);
+    }
+    CreatePresent(present, mPresentsByProcess[present->ProcessId]);
+}
+
+void PMTraceConsumer::RuntimePresentStop(EVENT_HEADER const& hdr, bool AllowPresentBatching)
+{
+    auto eventIter = mPresentByThreadId.find(hdr.ThreadId);
+    if (eventIter == mPresentByThreadId.end()) {
+        return;
+    }
+    auto &event = *eventIter->second;
+
+    DebugModifyPresent(event);
+
+    assert(event.QpcTime <= *(uint64_t*) &hdr.TimeStamp);
+    event.TimeTaken = *(uint64_t*) &hdr.TimeStamp - event.QpcTime;
+
+    if (!AllowPresentBatching || mSimpleMode) {
+        event.FinalState = AllowPresentBatching ? PresentResult::Presented : PresentResult::Discarded;
+        CompletePresent(eventIter->second);
+    }
+
+    mPresentByThreadId.erase(eventIter);
+}
+
+void PMTraceConsumer::HandleNTProcessEvent(EVENT_RECORD* pEventRecord)
+{
+    NTProcessEvent event;
+    event.QpcTime = pEventRecord->EventHeader.TimeStamp.QuadPart;
+
+    switch (pEventRecord->EventHeader.EventDescriptor.Opcode) {
+    case EVENT_TRACE_TYPE_START:
+    case EVENT_TRACE_TYPE_DC_START:
+        event.ProcessId     = mMetadata.GetEventData<uint32_t>(pEventRecord, L"ProcessId");
+        event.ImageFileName = mMetadata.GetEventData<std::string>(pEventRecord, L"ImageFileName");
+        break;
+
+    case EVENT_TRACE_TYPE_END:
+    case EVENT_TRACE_TYPE_DC_END:
+        event.ProcessId = mMetadata.GetEventData<uint32_t>(pEventRecord, L"ProcessId");
+        break;
+    }
+
+    {
+        auto lock = scoped_lock(mNTProcessEventMutex);
+        mNTProcessEvents.emplace_back(event);
+    }
+}
+
+void PMTraceConsumer::HandleMetadataEvent(EVENT_RECORD* pEventRecord)
+{
+    mMetadata.AddMetadata(pEventRecord);
+}
+