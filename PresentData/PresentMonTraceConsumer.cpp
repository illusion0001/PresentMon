--- conflicted
+++ resolved
@@ -1,1086 +1,1081 @@
-/*
-Copyright 2017 Intel Corporation
-
-Permission is hereby granted, free of charge, to any person obtaining a copy of
-this software and associated documentation files (the "Software"), to deal in
-the Software without restriction, including without limitation the rights to
-use, copy, modify, merge, publish, distribute, sublicense, and/or sell copies
-of the Software, and to permit persons to whom the Software is furnished to do
-so, subject to the following conditions:
-
-The above copyright notice and this permission notice shall be included in all
-copies or substantial portions of the Software.
-
-THE SOFTWARE IS PROVIDED "AS IS", WITHOUT WARRANTY OF ANY KIND, EXPRESS OR
-IMPLIED, INCLUDING BUT NOT LIMITED TO THE WARRANTIES OF MERCHANTABILITY,
-FITNESS FOR A PARTICULAR PURPOSE AND NONINFRINGEMENT. IN NO EVENT SHALL THE
-AUTHORS OR COPYRIGHT HOLDERS BE LIABLE FOR ANY CLAIM, DAMAGES OR OTHER
-LIABILITY, WHETHER IN AN ACTION OF CONTRACT, TORT OR OTHERWISE, ARISING FROM,
-OUT OF OR IN CONNECTION WITH THE SOFTWARE OR THE USE OR OTHER DEALINGS IN THE
-SOFTWARE.
-*/
-
-#define NOMINMAX
-#include <algorithm>
-#include <d3d9.h>
-#include <dxgi.h>
-
-#include "PresentMonTraceConsumer.hpp"
-#include "DxgkrnlEventStructs.hpp"
-
-PresentEvent::PresentEvent(EVENT_HEADER const& hdr, ::Runtime runtime)
-    : QpcTime(*(uint64_t*) &hdr.TimeStamp)
-    , SwapChainAddress(0)
-    , SyncInterval(-1)
-    , PresentFlags(0)
-    , ProcessId(hdr.ProcessId)
-    , PresentMode(PresentMode::Unknown)
-    , SupportsTearing(false)
-    , MMIO(false)
-    , SeenDxgkPresent(false)
-    , SeenWin32KEvents(false)
-    , WasBatched(false)
-    , DwmNotified(false)
-    , Runtime(runtime)
-    , TimeTaken(0)
-    , ReadyTime(0)
-    , ScreenTime(0)
-    , FinalState(PresentResult::Unknown)
-    , PlaneIndex(0)
-    , QueueSubmitSequence(0)
-    , RuntimeThread(hdr.ThreadId)
-    , Hwnd(0)
-    , TokenPtr(0)
-    , Completed(false)
-{
-}
-
-#ifndef NDEBUG
-static bool gPresentMonTraceConsumer_Exiting = false;
-#endif
-
-PresentEvent::~PresentEvent()
-{
-    assert(Completed || gPresentMonTraceConsumer_Exiting);
-}
-
-PMTraceConsumer::~PMTraceConsumer()
-{
-#ifndef NDEBUG
-    gPresentMonTraceConsumer_Exiting = true;
-#endif
-}
-
-void HandleDXGIEvent(EVENT_RECORD* pEventRecord, PMTraceConsumer* pmConsumer)
-{
-    enum {
-        DXGIPresent_Start = 42,
-        DXGIPresent_Stop,
-        DXGIPresentMPO_Start = 55,
-        DXGIPresentMPO_Stop = 56,
-    };
-
-    auto const& hdr = pEventRecord->EventHeader;
-    switch (hdr.EventDescriptor.Id)
-    {
-    case DXGIPresent_Start:
-    case DXGIPresentMPO_Start:
-    {
-        PresentEvent event(hdr, Runtime::DXGI);
-        pmConsumer->mMetadata.GetEventData(pEventRecord, L"pIDXGISwapChain", &event.SwapChainAddress);
-        pmConsumer->mMetadata.GetEventData(pEventRecord, L"Flags",           &event.PresentFlags);
-        pmConsumer->mMetadata.GetEventData(pEventRecord, L"SyncInterval",    &event.SyncInterval);
-
-        pmConsumer->RuntimePresentStart(event);
-        break;
-    }
-    case DXGIPresent_Stop:
-    case DXGIPresentMPO_Stop:
-    {
-        auto result = pmConsumer->mMetadata.GetEventData<uint32_t>(pEventRecord, L"Result");
-        bool AllowBatching = SUCCEEDED(result) && result != DXGI_STATUS_OCCLUDED && result != DXGI_STATUS_MODE_CHANGE_IN_PROGRESS && result != DXGI_STATUS_NO_DESKTOP_ACCESS;
-        pmConsumer->RuntimePresentStop(hdr, AllowBatching);
-        break;
-    }
-    }
-}
-
-void PMTraceConsumer::HandleDxgkBlt(DxgkBltEventArgs& args)
-{
-    auto eventIter = FindOrCreatePresent(*args.pEventHeader);
-
-    // Check if we might have retrieved a 'stuck' present from a previous frame.
-    // If the present mode isn't unknown at this point, we've already seen this present progress further
-    if (eventIter->second->PresentMode != PresentMode::Unknown) {
-        mPresentByThreadId.erase(eventIter);
-        eventIter = FindOrCreatePresent(*args.pEventHeader);
-    }
-
-    // This could be one of several types of presents. Further events will clarify.
-    // For now, assume that this is a blt straight into a surface which is already on-screen.
-    eventIter->second->PresentMode = args.Present ?
-        PresentMode::Composed_Copy_CPU_GDI : PresentMode::Hardware_Legacy_Copy_To_Front_Buffer;
-    eventIter->second->SupportsTearing = !args.Present;
-    eventIter->second->Hwnd = args.Hwnd;
-}
-
-void PMTraceConsumer::HandleDxgkFlip(DxgkFlipEventArgs& args)
-{
-    // A flip event is emitted during fullscreen present submission.
-    // Afterwards, expect an MMIOFlip packet on the same thread, used
-    // to trace the flip to screen.
-    auto eventIter = FindOrCreatePresent(*args.pEventHeader);
-
-    // Check if we might have retrieved a 'stuck' present from a previous frame.
-    // The only events that we can expect before a Flip/FlipMPO are a runtime present start, or a previous FlipMPO.
-    if (eventIter->second->QueueSubmitSequence != 0 || eventIter->second->SeenDxgkPresent) {
-        // It's already progressed further but didn't complete, ignore it and create a new one.
-        mPresentByThreadId.erase(eventIter);
-        eventIter = FindOrCreatePresent(*args.pEventHeader);
-    }
-
-    if (eventIter->second->PresentMode != PresentMode::Unknown) {
-        // For MPO, N events may be issued, but we only care about the first
-        return;
-    }
-
-    eventIter->second->MMIO = args.MMIO;
-    eventIter->second->PresentMode = PresentMode::Hardware_Legacy_Flip;
-
-    if (eventIter->second->SyncInterval == -1) {
-        eventIter->second->SyncInterval = args.FlipInterval;
-    }
-    if (!args.MMIO) {
-        eventIter->second->SupportsTearing = args.FlipInterval == 0;
-    }
-
-    // If this is the DWM thread, piggyback these pending presents on our fullscreen present
-    if (args.pEventHeader->ThreadId == DwmPresentThreadId) {
-        std::swap(eventIter->second->DependentPresents, mPresentsWaitingForDWM);
-        DwmPresentThreadId = 0;
-    }
-}
-
-void PMTraceConsumer::HandleDxgkQueueSubmit(DxgkQueueSubmitEventArgs& args)
-{
-    // If we know we're never going to get a DxgkPresent event for a given blt, then let's try to determine if it's a redirected blt or not.
-    // If it's redirected, then the SubmitPresentHistory event should've been emitted before submitting anything else to the same context,
-    // and therefore we'll know it's a redirected present by this point. If it's still non-redirected, then treat this as if it was a DxgkPresent
-    // event - the present will be considered completed once its work is done, or if the work is already done, complete it now.
-    if (!args.SupportsDxgkPresentEvent) {
-        auto eventIter = mBltsByDxgContext.find(args.Context);
-        if (eventIter != mBltsByDxgContext.end()) {
-            if (eventIter->second->PresentMode == PresentMode::Hardware_Legacy_Copy_To_Front_Buffer) {
-                eventIter->second->SeenDxgkPresent = true;
-                if (eventIter->second->ScreenTime != 0) {
-                    CompletePresent(eventIter->second);
-                }
-            }
-            mBltsByDxgContext.erase(eventIter);
-        }
-    }
-
-    // This event is emitted after a flip/blt/PHT event, and may be the only way
-    // to trace completion of the present.
-    if (args.PacketType == DxgKrnl_QueueSubmit_Type::MMIOFlip ||
-        args.PacketType == DxgKrnl_QueueSubmit_Type::Software ||
-        args.Present) {
-        auto eventIter = mPresentByThreadId.find(args.pEventHeader->ThreadId);
-        if (eventIter == mPresentByThreadId.end() || eventIter->second->QueueSubmitSequence != 0) {
-            return;
-        }
-
-        eventIter->second->QueueSubmitSequence = args.SubmitSequence;
-        mPresentsBySubmitSequence.emplace(args.SubmitSequence, eventIter->second);
-
-        if (eventIter->second->PresentMode == PresentMode::Hardware_Legacy_Copy_To_Front_Buffer && !args.SupportsDxgkPresentEvent) {
-            mBltsByDxgContext[args.Context] = eventIter->second;
-        }
-    }
-}
-
-void PMTraceConsumer::HandleDxgkQueueComplete(DxgkQueueCompleteEventArgs& args)
-{
-    auto eventIter = mPresentsBySubmitSequence.find(args.SubmitSequence);
-    if (eventIter == mPresentsBySubmitSequence.end()) {
-        return;
-    }
-
-    auto pEvent = eventIter->second;
-
-    uint64_t EventTime = *(uint64_t*)&args.pEventHeader->TimeStamp;
-
-    if (pEvent->PresentMode == PresentMode::Hardware_Legacy_Copy_To_Front_Buffer ||
-        (pEvent->PresentMode == PresentMode::Hardware_Legacy_Flip && !pEvent->MMIO)) {
-        pEvent->ScreenTime = pEvent->ReadyTime = EventTime;
-        pEvent->FinalState = PresentResult::Presented;
-
-        // Sometimes, the queue packets associated with a present will complete before the DxgKrnl present event is fired
-        // In this case, for blit presents, we have no way to differentiate between fullscreen and windowed blits
-        // So, defer the completion of this present until we know all events have been fired
-        if (pEvent->SeenDxgkPresent || pEvent->PresentMode != PresentMode::Hardware_Legacy_Copy_To_Front_Buffer) {
-            CompletePresent(pEvent);
-        }
-    }
-}
-
-void PMTraceConsumer::HandleDxgkMMIOFlip(DxgkMMIOFlipEventArgs& args)
-{
-    // An MMIOFlip event is emitted when an MMIOFlip packet is dequeued.
-    // This corresponds to all GPU work prior to the flip being completed
-    // (i.e. present "ready")
-    // It also is emitted when an independent flip PHT is dequed,
-    // and will tell us whether the present is immediate or vsync.
-    auto eventIter = mPresentsBySubmitSequence.find(args.FlipSubmitSequence);
-    if (eventIter == mPresentsBySubmitSequence.end()) {
-        return;
-    }
-
-    uint64_t EventTime = *(uint64_t*)&args.pEventHeader->TimeStamp;
-    eventIter->second->ReadyTime = EventTime;
-
-    if (eventIter->second->PresentMode == PresentMode::Composed_Flip) {
-        eventIter->second->PresentMode = PresentMode::Hardware_Independent_Flip;
-    }
-
-    if (args.Flags & DxgKrnl_MMIOFlip_Flags::FlipImmediate) {
-        eventIter->second->FinalState = PresentResult::Presented;
-        eventIter->second->ScreenTime = EventTime;
-        eventIter->second->SupportsTearing = true;
-        if (eventIter->second->PresentMode == PresentMode::Hardware_Legacy_Flip) {
-            CompletePresent(eventIter->second);
-        }
-    }
-}
-
-void PMTraceConsumer::HandleDxgkSyncDPC(DxgkSyncDPCEventArgs& args)
-{
-    // The VSyncDPC/HSyncDPC contains a field telling us what flipped to screen.
-    // This is the way to track completion of a fullscreen present.
-    auto eventIter = mPresentsBySubmitSequence.find(args.FlipSubmitSequence);
-    if (eventIter == mPresentsBySubmitSequence.end()) {
-        return;
-    }
-
-    uint64_t EventTime = *(uint64_t*)&args.pEventHeader->TimeStamp;
-    eventIter->second->ScreenTime = EventTime;
-    eventIter->second->FinalState = PresentResult::Presented;
-    if (eventIter->second->PresentMode == PresentMode::Hardware_Legacy_Flip) {
-        CompletePresent(eventIter->second);
-    }
-}
-
-void PMTraceConsumer::HandleDxgkSubmitPresentHistoryEventArgs(DxgkSubmitPresentHistoryEventArgs& args)
-{
-    // These events are emitted during submission of all types of windowed presents while DWM is on.
-    // It gives us up to two different types of keys to correlate further.
-    auto eventIter = FindOrCreatePresent(*args.pEventHeader);
-
-    // Check if we might have retrieved a 'stuck' present from a previous frame.
-    if (eventIter->second->TokenPtr != 0) {
-        // It's already progressed further but didn't complete, ignore it and create a new one.
-        mPresentByThreadId.erase(eventIter);
-        eventIter = FindOrCreatePresent(*args.pEventHeader);
-    }
-
-    eventIter->second->ReadyTime = eventIter->second->ScreenTime = 0;
-    eventIter->second->SupportsTearing = false;
-    eventIter->second->FinalState = PresentResult::Unknown;
-    eventIter->second->TokenPtr = args.Token;
-
-    if (eventIter->second->PresentMode == PresentMode::Hardware_Legacy_Copy_To_Front_Buffer)
-    {
-        eventIter->second->PresentMode = PresentMode::Composed_Copy_GPU_GDI;
-        assert(args.KnownPresentMode == PresentMode::Unknown ||
-               args.KnownPresentMode == PresentMode::Composed_Copy_GPU_GDI);
-    }
-    else if (eventIter->second->PresentMode == PresentMode::Unknown)
-    {
-        if (args.KnownPresentMode == PresentMode::Composed_Composition_Atlas) {
-            eventIter->second->PresentMode = PresentMode::Composed_Composition_Atlas;
-        }
-        else {
-            // When there's no Win32K events, we'll assume PHTs that aren't after a blt, and aren't composition tokens
-            // are flip tokens and that they're displayed. There are no Win32K events on Win7, and they might not be
-            // present in some traces - don't let presents get stuck/dropped just because we can't track them perfectly.
-            assert(!eventIter->second->SeenWin32KEvents);
-            eventIter->second->PresentMode = PresentMode::Composed_Flip;
-        }
-    }
-    else if (eventIter->second->PresentMode == PresentMode::Composed_Copy_CPU_GDI) {
-        if (args.TokenData == 0) {
-            // This is the best we can do, we won't be able to tell how many frames are actually displayed.
-            mPresentsWaitingForDWM.emplace_back(eventIter->second);
-        }
-        else {
-            mPresentsByLegacyBlitToken[args.TokenData] = eventIter->second;
-        }
-    }
-    mDxgKrnlPresentHistoryTokens[args.Token] = eventIter->second;
-}
-
-void PMTraceConsumer::HandleDxgkPropagatePresentHistoryEventArgs(DxgkPropagatePresentHistoryEventArgs& args)
-{
-    // This event is emitted when a token is being handed off to DWM, and is a good way to indicate a ready state
-    auto eventIter = mDxgKrnlPresentHistoryTokens.find(args.Token);
-    if (eventIter == mDxgKrnlPresentHistoryTokens.end()) {
-        return;
-    }
-
-    uint64_t EventTime = *(uint64_t*)&args.pEventHeader->TimeStamp;
-    auto& ReadyTime = eventIter->second->ReadyTime;
-    ReadyTime = (ReadyTime == 0 ?
-        EventTime : std::min(ReadyTime, EventTime));
-
-    if (eventIter->second->PresentMode == PresentMode::Composed_Composition_Atlas ||
-        (eventIter->second->PresentMode == PresentMode::Composed_Flip && !eventIter->second->SeenWin32KEvents)) {
-        mPresentsWaitingForDWM.emplace_back(eventIter->second);
-    }
-
-    if (eventIter->second->PresentMode == PresentMode::Composed_Copy_GPU_GDI) {
-        // Manipulate the map here
-        // When DWM is ready to present, we'll query for the most recent blt targeting this window and take it out of the map
-        mPresentByWindow[eventIter->second->Hwnd] = eventIter->second;
-    }
-
-    mDxgKrnlPresentHistoryTokens.erase(eventIter);
-}
-
-static PresentMode D3DKMT_TokenModel_ToPresentMode(D3DKMT_PRESENT_MODEL Model)
-{
-    switch (Model)
-    {
-    case D3DKMT_PM_REDIRECTED_BLT:
-        return PresentMode::Composed_Copy_GPU_GDI;
-    case D3DKMT_PM_REDIRECTED_VISTABLT:
-        return PresentMode::Composed_Copy_CPU_GDI;
-    case D3DKMT_PM_REDIRECTED_FLIP:
-        return PresentMode::Composed_Flip;
-    case D3DKMT_PM_REDIRECTED_COMPOSITION:
-        return PresentMode::Composed_Composition_Atlas;
-    }
-    return PresentMode::Unknown;
-}
-
-void HandleDXGKEvent(EVENT_RECORD* pEventRecord, PMTraceConsumer* pmConsumer)
-{
-    enum {
-        DxgKrnl_Flip = 168,
-        DxgKrnl_FlipMPO = 252,
-        DxgKrnl_QueueSubmit = 178,
-        DxgKrnl_QueueComplete = 180,
-        DxgKrnl_MMIOFlip = 116,
-        DxgKrnl_MMIOFlipMPO = 259,
-        DxgKrnl_HSyncDPC = 382,
-        DxgKrnl_VSyncDPC = 17,
-        DxgKrnl_Present = 184,
-        DxgKrnl_PresentHistoryDetailed = 215,
-        DxgKrnl_SubmitPresentHistory = 171,
-        DxgKrnl_PropagatePresentHistory = 172,
-        DxgKrnl_Blit = 166,
-    };
-
-    auto const& hdr = pEventRecord->EventHeader;
-
-    uint64_t EventTime = *(uint64_t*)&hdr.TimeStamp;
-
-    switch (hdr.EventDescriptor.Id)
-    {
-    case DxgKrnl_Flip:
-    case DxgKrnl_FlipMPO:
-    {
-        DxgkFlipEventArgs Args = {};
-        Args.pEventHeader = &hdr;
-        Args.FlipInterval = -1;
-        if (hdr.EventDescriptor.Id == DxgKrnl_Flip) {
-            Args.FlipInterval = pmConsumer->mMetadata.GetEventData<uint32_t>(pEventRecord, L"FlipInterval");
-            Args.MMIO = pmConsumer->mMetadata.GetEventData<BOOL>(pEventRecord, L"MMIOFlip") != 0;
-        }
-        else {
-            Args.MMIO = true; // All MPO flips are MMIO
-        }
-        pmConsumer->HandleDxgkFlip(Args);
-        break;
-    }
-    case DxgKrnl_QueueSubmit:
-    {
-        DxgkQueueSubmitEventArgs Args = {};
-        Args.pEventHeader = &hdr;
-        Args.PacketType = pmConsumer->mMetadata.GetEventData<DxgKrnl_QueueSubmit_Type>(pEventRecord, L"PacketType");
-        Args.SubmitSequence = pmConsumer->mMetadata.GetEventData<uint32_t>(pEventRecord, L"SubmitSequence");
-        Args.Present = pmConsumer->mMetadata.GetEventData<BOOL>(pEventRecord, L"bPresent") != 0;
-        Args.Context = pmConsumer->mMetadata.GetEventData<uint64_t>(pEventRecord, L"hContext");
-        Args.SupportsDxgkPresentEvent = true;
-        pmConsumer->HandleDxgkQueueSubmit(Args);
-        break;
-    }
-    case DxgKrnl_QueueComplete:
-    {
-        DxgkQueueCompleteEventArgs Args = {};
-        Args.pEventHeader = &hdr;
-        Args.SubmitSequence = pmConsumer->mMetadata.GetEventData<uint32_t>(pEventRecord, L"SubmitSequence");
-        pmConsumer->HandleDxgkQueueComplete(Args);
-        break;
-    }
-    case DxgKrnl_MMIOFlip:
-    {
-        DxgkMMIOFlipEventArgs Args = {};
-        Args.pEventHeader = &hdr;
-        Args.FlipSubmitSequence = pmConsumer->mMetadata.GetEventData<uint32_t>(pEventRecord, L"FlipSubmitSequence");
-        Args.Flags = pmConsumer->mMetadata.GetEventData<DxgKrnl_MMIOFlip_Flags>(pEventRecord, L"Flags");
-        pmConsumer->HandleDxgkMMIOFlip(Args);
-        break;
-    }
-    case DxgKrnl_MMIOFlipMPO:
-    {
-        // See above for more info about this packet.
-        // Note: Event does not exist on Win7
-        auto FlipFenceId = pmConsumer->mMetadata.GetEventData<uint64_t>(pEventRecord, L"FlipSubmitSequence");
-        uint32_t FlipSubmitSequence = (uint32_t)(FlipFenceId >> 32u);
-
-        auto eventIter = pmConsumer->mPresentsBySubmitSequence.find(FlipSubmitSequence);
-        if (eventIter == pmConsumer->mPresentsBySubmitSequence.end()) {
-            return;
-        }
-
-        // Avoid double-marking a single present packet coming from the MPO API
-        if (eventIter->second->ReadyTime == 0) {
-            eventIter->second->ReadyTime = EventTime;
-            eventIter->second->PlaneIndex = pmConsumer->mMetadata.GetEventData<uint32_t>(pEventRecord, L"LayerIndex");
-        }
-
-        if (eventIter->second->PresentMode == PresentMode::Hardware_Independent_Flip ||
-            eventIter->second->PresentMode == PresentMode::Composed_Flip) {
-            eventIter->second->PresentMode = PresentMode::Hardware_Composed_Independent_Flip;
-        }
-
-        if (hdr.EventDescriptor.Version >= 2)
-        {
-            enum class DxgKrnl_MMIOFlipMPO_FlipEntryStatus {
-                FlipWaitVSync = 5,
-                FlipWaitComplete = 11,
-                FlipWaitHSync = 15,
-                // There are others, but they're more complicated to deal with.
-            };
-
-<<<<<<< HEAD
-            auto FlipEntryStatusAfterFlip = GetEventData<DxgKrnl_MMIOFlipMPO_FlipEntryStatus>(pEventRecord, L"FlipEntryStatusAfterFlip");
-            if (FlipEntryStatusAfterFlip != DxgKrnl_MMIOFlipMPO_FlipEntryStatus::FlipWaitVSync &&
-                FlipEntryStatusAfterFlip != DxgKrnl_MMIOFlipMPO_FlipEntryStatus::FlipWaitHSync) {
-=======
-            auto FlipEntryStatusAfterFlip = pmConsumer->mMetadata.GetEventData<DxgKrnl_MMIOFlipMPO_FlipEntryStatus>(pEventRecord, L"FlipEntryStatusAfterFlip");
-            if (FlipEntryStatusAfterFlip != DxgKrnl_MMIOFlipMPO_FlipEntryStatus::FlipWaitVSync) {
->>>>>>> 99667f3d
-                eventIter->second->FinalState = PresentResult::Presented;
-                eventIter->second->SupportsTearing = true;
-                if (FlipEntryStatusAfterFlip == DxgKrnl_MMIOFlipMPO_FlipEntryStatus::FlipWaitComplete) {
-                    eventIter->second->ScreenTime = EventTime;
-                }
-                if (eventIter->second->PresentMode == PresentMode::Hardware_Legacy_Flip) {
-                    pmConsumer->CompletePresent(eventIter->second);
-                }
-            }
-        }
-
-        break;
-    }
-    case DxgKrnl_HSyncDPC:
-    {
-        // Used for Hardware Independent Flip, and Hardware Composed Flip to signal flipping to the screen 
-        // on Windows 10 build numbers 17134 and up where the associated display is connected to 
-        // integrated graphics
-        // MMIOFlipMPO [EntryStatus:FlipWaitHSync] ->HSync DPC
-
-        auto FlipCount = GetEventData<uint32_t>(pEventRecord, L"FlipEntryCount");
-        for (uint32_t i = 0; i < FlipCount; i++)
-        {
-            auto FlipId = GetEventDataFromArray<uint64_t>(pEventRecord, L"FlipSubmitSequence", i);
-            DxgkSyncDPCEventArgs Args = {};
-            Args.pEventHeader = &hdr;
-            Args.FlipSubmitSequence = (uint32_t)(FlipId >> 32u);
-            pmConsumer->HandleDxgkSyncDPC(Args);
-        }
-        break;
-    }
-    case DxgKrnl_VSyncDPC:
-    {
-        auto FlipFenceId = pmConsumer->mMetadata.GetEventData<uint64_t>(pEventRecord, L"FlipFenceId");
-
-        DxgkSyncDPCEventArgs Args = {};
-        Args.pEventHeader = &hdr;
-        Args.FlipSubmitSequence = (uint32_t)(FlipFenceId >> 32u);
-        pmConsumer->HandleDxgkSyncDPC(Args);
-        break;
-    }
-    case DxgKrnl_Present:
-    {
-        // This event is emitted at the end of the kernel present, before returning.
-        // The presence of this event is used with blt presents to indicate that no
-        // PHT is to be expected.
-        auto eventIter = pmConsumer->mPresentByThreadId.find(hdr.ThreadId);
-        if (eventIter == pmConsumer->mPresentByThreadId.end()) {
-            return;
-        }
-
-        eventIter->second->SeenDxgkPresent = true;
-        if (eventIter->second->Hwnd == 0) {
-            eventIter->second->Hwnd = pmConsumer->mMetadata.GetEventData<uint64_t>(pEventRecord, L"hWindow");
-        }
-
-        if (eventIter->second->PresentMode == PresentMode::Hardware_Legacy_Copy_To_Front_Buffer &&
-            eventIter->second->ScreenTime != 0) {
-            // This is a fullscreen or DWM-off blit where all work associated was already done, so it's on-screen
-            // It was deferred to here because there was no way to be sure it was really fullscreen until now
-            pmConsumer->CompletePresent(eventIter->second);
-        }
-
-        if (eventIter->second->RuntimeThread != hdr.ThreadId) {
-            if (eventIter->second->TimeTaken == 0) {
-                eventIter->second->TimeTaken = EventTime - eventIter->second->QpcTime;
-            }
-            eventIter->second->WasBatched = true;
-            pmConsumer->mPresentByThreadId.erase(eventIter);
-        }
-        break;
-    }
-    case DxgKrnl_PresentHistoryDetailed:
-    case DxgKrnl_SubmitPresentHistory:
-    {
-        DxgkSubmitPresentHistoryEventArgs Args = {};
-        Args.pEventHeader = &hdr;
-        Args.Token = pmConsumer->mMetadata.GetEventData<uint64_t>(pEventRecord, L"Token");
-        Args.TokenData = pmConsumer->mMetadata.GetEventData<uint64_t>(pEventRecord, L"TokenData");
-        auto KMTPresentModel = pmConsumer->mMetadata.GetEventData<D3DKMT_PRESENT_MODEL>(pEventRecord, L"Model");
-        Args.KnownPresentMode = D3DKMT_TokenModel_ToPresentMode(KMTPresentModel);
-        if (KMTPresentModel != D3DKMT_PM_REDIRECTED_GDI)
-        {
-            pmConsumer->HandleDxgkSubmitPresentHistoryEventArgs(Args);
-        }
-        break;
-    }
-    case DxgKrnl_PropagatePresentHistory:
-    {
-        DxgkPropagatePresentHistoryEventArgs Args = {};
-        Args.pEventHeader = &hdr;
-        Args.Token = pmConsumer->mMetadata.GetEventData<uint64_t>(pEventRecord, L"Token");
-        pmConsumer->HandleDxgkPropagatePresentHistoryEventArgs(Args);
-        break;
-    }
-    case DxgKrnl_Blit:
-    {
-        DxgkBltEventArgs Args = {};
-        Args.pEventHeader = &hdr;
-        Args.Hwnd = pmConsumer->mMetadata.GetEventData<uint64_t>(pEventRecord, L"hwnd");
-        Args.Present = pmConsumer->mMetadata.GetEventData<uint32_t>(pEventRecord, L"bRedirectedPresent") != 0;
-        pmConsumer->HandleDxgkBlt(Args);
-        break;
-    }
-    }
-}
-
-namespace Win7
-{
-void HandleDxgkBlt(EVENT_RECORD* pEventRecord, PMTraceConsumer* pmConsumer)
-{
-    DxgkBltEventArgs Args = {};
-    Args.pEventHeader = &pEventRecord->EventHeader;
-    auto pBltEvent = reinterpret_cast<DXGKETW_BLTEVENT*>(pEventRecord->UserData);
-    Args.Hwnd = pBltEvent->hwnd;
-    Args.Present = pBltEvent->bRedirectedPresent != 0;
-    pmConsumer->HandleDxgkBlt(Args);
-}
-
-void HandleDxgkFlip(EVENT_RECORD* pEventRecord, PMTraceConsumer* pmConsumer)
-{
-    DxgkFlipEventArgs Args = {};
-    Args.pEventHeader = &pEventRecord->EventHeader;
-    auto pFlipEvent = reinterpret_cast<DXGKETW_FLIPEVENT*>(pEventRecord->UserData);
-    Args.FlipInterval = pFlipEvent->FlipInterval;
-    Args.MMIO = pFlipEvent->MMIOFlip != 0;
-    pmConsumer->HandleDxgkFlip(Args);
-}
-
-void HandleDxgkPresentHistory(EVENT_RECORD* pEventRecord, PMTraceConsumer* pmConsumer)
-{
-    auto pPresentHistoryEvent = reinterpret_cast<DXGKETW_PRESENTHISTORYEVENT*>(pEventRecord->UserData);
-    if (pEventRecord->EventHeader.EventDescriptor.Opcode == EVENT_TRACE_TYPE_START)
-    {
-        DxgkSubmitPresentHistoryEventArgs Args = {};
-        Args.pEventHeader = &pEventRecord->EventHeader;
-        Args.KnownPresentMode = PresentMode::Unknown;
-        Args.Token = pPresentHistoryEvent->Token;
-        pmConsumer->HandleDxgkSubmitPresentHistoryEventArgs(Args);
-    }
-    else if (pEventRecord->EventHeader.EventDescriptor.Opcode == EVENT_TRACE_TYPE_INFO)
-    {
-        DxgkPropagatePresentHistoryEventArgs Args = {};
-        Args.pEventHeader = &pEventRecord->EventHeader;
-        Args.Token = pPresentHistoryEvent->Token;
-        pmConsumer->HandleDxgkPropagatePresentHistoryEventArgs(Args);
-    }
-}
-
-void HandleDxgkQueuePacket(EVENT_RECORD* pEventRecord, PMTraceConsumer* pmConsumer)
-{
-    if (pEventRecord->EventHeader.EventDescriptor.Opcode == EVENT_TRACE_TYPE_START)
-    {
-        DxgkQueueSubmitEventArgs Args = {};
-        Args.pEventHeader = &pEventRecord->EventHeader;
-        auto pSubmitEvent = reinterpret_cast<DXGKETW_QUEUESUBMITEVENT*>(pEventRecord->UserData);
-        switch (pSubmitEvent->PacketType)
-        {
-        case DXGKETW_MMIOFLIP_COMMAND_BUFFER:
-            Args.PacketType = DxgKrnl_QueueSubmit_Type::MMIOFlip;
-            break;
-        case DXGKETW_SOFTWARE_COMMAND_BUFFER:
-            Args.PacketType = DxgKrnl_QueueSubmit_Type::Software;
-            break;
-        default:
-            Args.Present = pSubmitEvent->bPresent != 0;
-            break;
-        }
-        Args.SubmitSequence = pSubmitEvent->SubmitSequence;
-        Args.Context = pSubmitEvent->hContext;
-        pmConsumer->HandleDxgkQueueSubmit(Args);
-    }
-    else if (pEventRecord->EventHeader.EventDescriptor.Opcode == EVENT_TRACE_TYPE_STOP)
-    {
-        DxgkQueueCompleteEventArgs Args = {};
-        Args.pEventHeader = &pEventRecord->EventHeader;
-        auto pCompleteEvent = reinterpret_cast<DXGKETW_QUEUECOMPLETEEVENT*>(pEventRecord->UserData);
-        Args.SubmitSequence = pCompleteEvent->SubmitSequence;
-        pmConsumer->HandleDxgkQueueComplete(Args);
-    }
-}
-
-void HandleDxgkVSyncDPC(EVENT_RECORD* pEventRecord, PMTraceConsumer* pmConsumer)
-{
-    DxgkSyncDPCEventArgs Args = {};
-    Args.pEventHeader = &pEventRecord->EventHeader;
-    auto pVSyncDPCEvent = reinterpret_cast<DXGKETW_SCHEDULER_VSYNC_DPC*>(pEventRecord->UserData);
-    Args.FlipSubmitSequence = (uint32_t)(pVSyncDPCEvent->FlipFenceId.QuadPart >> 32u);
-    pmConsumer->HandleDxgkSyncDPC(Args);
-}
-
-void HandleDxgkMMIOFlip(EVENT_RECORD* pEventRecord, PMTraceConsumer* pmConsumer)
-{
-    DxgkMMIOFlipEventArgs Args = {};
-    Args.pEventHeader = &pEventRecord->EventHeader;
-    if (pEventRecord->EventHeader.Flags & EVENT_HEADER_FLAG_32_BIT_HEADER)
-    {
-        auto pMMIOFlipEvent = reinterpret_cast<DXGKETW_SCHEDULER_MMIO_FLIP_32*>(pEventRecord->UserData);
-        Args.Flags = static_cast<DxgKrnl_MMIOFlip_Flags>(pMMIOFlipEvent->Flags);
-        Args.FlipSubmitSequence = pMMIOFlipEvent->FlipSubmitSequence;
-    }
-    else
-    {
-        auto pMMIOFlipEvent = reinterpret_cast<DXGKETW_SCHEDULER_MMIO_FLIP_64*>(pEventRecord->UserData);
-        Args.Flags = static_cast<DxgKrnl_MMIOFlip_Flags>(pMMIOFlipEvent->Flags);
-        Args.FlipSubmitSequence = pMMIOFlipEvent->FlipSubmitSequence;
-    }
-    pmConsumer->HandleDxgkMMIOFlip(Args);
-}
-}
-
-void HandleWin32kEvent(EVENT_RECORD* pEventRecord, PMTraceConsumer* pmConsumer)
-{
-    enum {
-        Win32K_TokenCompositionSurfaceObject = 201,
-        Win32K_TokenStateChanged = 301,
-    };
-
-    auto const& hdr = pEventRecord->EventHeader;
-
-    uint64_t EventTime = *(uint64_t*)&hdr.TimeStamp;
-
-    switch (hdr.EventDescriptor.Id)
-    {
-    case Win32K_TokenCompositionSurfaceObject:
-    {
-        auto eventIter = pmConsumer->FindOrCreatePresent(hdr);
-
-        // Check if we might have retrieved a 'stuck' present from a previous frame.
-        if (eventIter->second->SeenWin32KEvents) {
-            pmConsumer->mPresentByThreadId.erase(eventIter);
-            eventIter = pmConsumer->FindOrCreatePresent(hdr);
-        }
-
-        eventIter->second->PresentMode = PresentMode::Composed_Flip;
-        eventIter->second->SeenWin32KEvents = true;
-
-        PMTraceConsumer::Win32KPresentHistoryTokenKey key(pmConsumer->mMetadata.GetEventData<uint64_t>(pEventRecord, L"CompositionSurfaceLuid"),
-            pmConsumer->mMetadata.GetEventData<uint64_t>(pEventRecord, L"PresentCount"),
-            pmConsumer->mMetadata.GetEventData<uint64_t>(pEventRecord, L"BindId"));
-        pmConsumer->mWin32KPresentHistoryTokens[key] = eventIter->second;
-        break;
-    }
-    case Win32K_TokenStateChanged:
-    {
-        PMTraceConsumer::Win32KPresentHistoryTokenKey key(pmConsumer->mMetadata.GetEventData<uint64_t>(pEventRecord, L"CompositionSurfaceLuid"),
-            pmConsumer->mMetadata.GetEventData<uint32_t>(pEventRecord, L"PresentCount"),
-            pmConsumer->mMetadata.GetEventData<uint64_t>(pEventRecord, L"BindId"));
-        auto eventIter = pmConsumer->mWin32KPresentHistoryTokens.find(key);
-        if (eventIter == pmConsumer->mWin32KPresentHistoryTokens.end()) {
-            return;
-        }
-
-        enum class TokenState {
-            InFrame = 3,
-            Confirmed = 4,
-            Retired = 5,
-            Discarded = 6,
-        };
-
-        auto &event = *eventIter->second;
-        auto state = pmConsumer->mMetadata.GetEventData<TokenState>(pEventRecord, L"NewState");
-        switch (state)
-        {
-        case TokenState::InFrame:
-        {
-            // InFrame = composition is starting
-            if (event.Hwnd) {
-                auto hWndIter = pmConsumer->mPresentByWindow.find(event.Hwnd);
-                if (hWndIter == pmConsumer->mPresentByWindow.end()) {
-                    pmConsumer->mPresentByWindow.emplace(event.Hwnd, eventIter->second);
-                }
-                else if (hWndIter->second != eventIter->second) {
-                    hWndIter->second->FinalState = PresentResult::Discarded;
-                    hWndIter->second = eventIter->second;
-                }
-            }
-
-            bool iFlip = pmConsumer->mMetadata.GetEventData<BOOL>(pEventRecord, L"IndependentFlip") != 0;
-            if (iFlip && event.PresentMode == PresentMode::Composed_Flip) {
-                event.PresentMode = PresentMode::Hardware_Independent_Flip;
-            }
-
-            break;
-        }
-        case TokenState::Confirmed:
-        {
-            // Confirmed = present has been submitted
-            // If we haven't already decided we're going to discard a token, now's a good time to indicate it'll make it to screen
-            if (event.FinalState == PresentResult::Unknown) {
-                if (event.PresentFlags & DXGI_PRESENT_DO_NOT_SEQUENCE) {
-                    // DO_NOT_SEQUENCE presents may get marked as confirmed,
-                    // if a frame was composed when this token was completed
-                    event.FinalState = PresentResult::Discarded;
-                }
-                else {
-                    event.FinalState = PresentResult::Presented;
-                }
-            }
-            if (event.Hwnd) {
-                pmConsumer->mPresentByWindow.erase(event.Hwnd);
-            }
-            break;
-        }
-        case TokenState::Retired:
-        {
-            // Retired = present has been completed, token's buffer is now displayed
-            event.ScreenTime = EventTime;
-            break;
-        }
-        case TokenState::Discarded:
-        {
-            // Discarded = destroyed - discard if we never got any indication that it was going to screen
-            auto sharedPtr = eventIter->second;
-            pmConsumer->mWin32KPresentHistoryTokens.erase(eventIter);
-
-            if (event.FinalState == PresentResult::Unknown || event.ScreenTime == 0) {
-                event.FinalState = PresentResult::Discarded;
-            }
-
-            pmConsumer->CompletePresent(sharedPtr);
-            break;
-        }
-        }
-        break;
-    }
-    }
-}
-
-void HandleDWMEvent(EVENT_RECORD* pEventRecord, PMTraceConsumer* pmConsumer)
-{
-    enum {
-        DWM_GetPresentHistory = 64,
-        DWM_Schedule_Present_Start = 15,
-        DWM_FlipChain_Pending = 69,
-        DWM_FlipChain_Complete = 70,
-        DWM_FlipChain_Dirty = 101,
-        DWM_Schedule_SurfaceUpdate = 196,
-    };
-
-    auto& hdr = pEventRecord->EventHeader;
-    switch (hdr.EventDescriptor.Id)
-    {
-    case DWM_GetPresentHistory:
-    {
-        for (auto& hWndPair : pmConsumer->mPresentByWindow)
-        {
-            auto& present = hWndPair.second;
-            // Pickup the most recent present from a given window
-            if (present->PresentMode != PresentMode::Composed_Copy_GPU_GDI &&
-                present->PresentMode != PresentMode::Composed_Copy_CPU_GDI) {
-                continue;
-            }
-            present->DwmNotified = true;
-            pmConsumer->mPresentsWaitingForDWM.emplace_back(present);
-        }
-        pmConsumer->mPresentByWindow.clear();
-        break;
-    }
-    case DWM_Schedule_Present_Start:
-    {
-        pmConsumer->DwmPresentThreadId = hdr.ThreadId;
-        break;
-    }
-    case DWM_FlipChain_Pending:
-    case DWM_FlipChain_Complete:
-    case DWM_FlipChain_Dirty:
-    {
-        if (InlineIsEqualGUID(hdr.ProviderId, Win7::DWM_PROVIDER_GUID)) {
-            return;
-        }
-        // As it turns out, the 64-bit token data from the PHT submission is actually two 32-bit data chunks,		
-        // corresponding to a "flip chain" id and present id		
-        uint32_t flipChainId = (uint32_t)pmConsumer->mMetadata.GetEventData<uint64_t>(pEventRecord, L"ulFlipChain");
-        uint32_t serialNumber = (uint32_t)pmConsumer->mMetadata.GetEventData<uint64_t>(pEventRecord, L"ulSerialNumber");
-        uint64_t token = ((uint64_t)flipChainId << 32ull) | serialNumber;
-        auto flipIter = pmConsumer->mDxgKrnlPresentHistoryTokens.find(token);
-        if (flipIter == pmConsumer->mDxgKrnlPresentHistoryTokens.end()) {
-            return;
-        }
-
-        // Watch for multiple legacy blits completing against the same window		
-        auto hWnd = pmConsumer->mMetadata.GetEventData<uint64_t>(pEventRecord, L"hwnd");
-        pmConsumer->mPresentByWindow[hWnd] = flipIter->second;
-        flipIter->second->DwmNotified = true;
-        pmConsumer->mPresentsByLegacyBlitToken.erase(flipIter);
-        break;
-    }
-    case DWM_Schedule_SurfaceUpdate:
-    {
-        PMTraceConsumer::Win32KPresentHistoryTokenKey key(pmConsumer->mMetadata.GetEventData<uint64_t>(pEventRecord, L"luidSurface"),
-                                                          pmConsumer->mMetadata.GetEventData<uint64_t>(pEventRecord, L"PresentCount"),
-                                                          pmConsumer->mMetadata.GetEventData<uint64_t>(pEventRecord, L"bindId"));
-        auto eventIter = pmConsumer->mWin32KPresentHistoryTokens.find(key);
-        if (eventIter != pmConsumer->mWin32KPresentHistoryTokens.end()) {
-            eventIter->second->DwmNotified = true;
-        }
-        break;
-    }
-    }
-}
-
-void HandleD3D9Event(EVENT_RECORD* pEventRecord, PMTraceConsumer* pmConsumer)
-{
-    enum {
-        D3D9PresentStart = 1,
-        D3D9PresentStop,
-    };
-
-    auto const& hdr = pEventRecord->EventHeader;
-    switch (hdr.EventDescriptor.Id)
-    {
-    case D3D9PresentStart:
-    {
-        PresentEvent event(hdr, Runtime::D3D9);
-        pmConsumer->mMetadata.GetEventData(pEventRecord, L"pSwapchain", &event.SwapChainAddress);
-        uint32_t D3D9Flags = pmConsumer->mMetadata.GetEventData<uint32_t>(pEventRecord, L"Flags");
-        event.PresentFlags =
-            ((D3D9Flags & D3DPRESENT_DONOTFLIP) ? DXGI_PRESENT_DO_NOT_SEQUENCE : 0) |
-            ((D3D9Flags & D3DPRESENT_DONOTWAIT) ? DXGI_PRESENT_DO_NOT_WAIT : 0) |
-            ((D3D9Flags & D3DPRESENT_FLIPRESTART) ? DXGI_PRESENT_RESTART : 0);
-        if ((D3D9Flags & D3DPRESENT_FORCEIMMEDIATE) != 0) {
-            event.SyncInterval = 0;
-        }
-
-        pmConsumer->RuntimePresentStart(event);
-        break;
-    }
-    case D3D9PresentStop:
-    {
-        auto result = pmConsumer->mMetadata.GetEventData<uint32_t>(pEventRecord, L"Result");
-        bool AllowBatching = SUCCEEDED(result) && result != S_PRESENT_OCCLUDED;
-        pmConsumer->RuntimePresentStop(hdr, AllowBatching);
-        break;
-    }
-    }
-}
-
-void PMTraceConsumer::CompletePresent(std::shared_ptr<PresentEvent> p)
-{
-    if (p->Completed)
-    {
-        p->FinalState = PresentResult::Error;
-        return;
-    }
-
-    // Complete all other presents that were riding along with this one (i.e. this one came from DWM)
-    for (auto& p2 : p->DependentPresents) {
-        p2->ScreenTime = p->ScreenTime;
-        p2->FinalState = PresentResult::Presented;
-        CompletePresent(p2);
-    }
-    p->DependentPresents.clear();
-
-    // Remove it from any tracking maps that it may have been inserted into
-    if (p->QueueSubmitSequence != 0) {
-        mPresentsBySubmitSequence.erase(p->QueueSubmitSequence);
-    }
-    if (p->Hwnd != 0) {
-        auto hWndIter = mPresentByWindow.find(p->Hwnd);
-        if (hWndIter != mPresentByWindow.end() && hWndIter->second == p) {
-            mPresentByWindow.erase(hWndIter);
-        }
-    }
-    if (p->TokenPtr != 0) {
-        auto iter = mDxgKrnlPresentHistoryTokens.find(p->TokenPtr);
-        if (iter != mDxgKrnlPresentHistoryTokens.end() && iter->second == p) {
-            mDxgKrnlPresentHistoryTokens.erase(iter);
-        }
-    }
-    auto& processMap = mPresentsByProcess[p->ProcessId];
-    processMap.erase(p->QpcTime);
-
-    auto& presentDeque = mPresentsByProcessAndSwapChain[std::make_tuple(p->ProcessId, p->SwapChainAddress)];
-    auto presentIter = presentDeque.begin();
-    assert(!presentIter->get()->Completed); // It wouldn't be here anymore if it was
-
-    if (p->FinalState == PresentResult::Presented) {
-        while (*presentIter != p) {
-            CompletePresent(*presentIter);
-            presentIter = presentDeque.begin();
-        }
-    }
-
-    p->Completed = true;
-    if (*presentIter == p) {
-        auto lock = scoped_lock(mMutex);
-        while (presentIter != presentDeque.end() && presentIter->get()->Completed) {
-            mCompletedPresents.push_back(*presentIter);
-            presentDeque.pop_front();
-            presentIter = presentDeque.begin();
-        }
-    }
-
-}
-
-decltype(PMTraceConsumer::mPresentByThreadId.begin()) PMTraceConsumer::FindOrCreatePresent(EVENT_HEADER const& hdr)
-{
-    // Easy: we're on a thread that had some step in the present process
-    auto eventIter = mPresentByThreadId.find(hdr.ThreadId);
-    if (eventIter != mPresentByThreadId.end()) {
-        return eventIter;
-    }
-
-    // No such luck, check for batched presents
-    auto& processMap = mPresentsByProcess[hdr.ProcessId];
-    auto processIter = std::find_if(processMap.begin(), processMap.end(),
-        [](auto processIter) {return processIter.second->PresentMode == PresentMode::Unknown; });
-    if (processIter == processMap.end()) {
-        // This likely didn't originate from a runtime whose events we're tracking (DXGI/D3D9)
-        // Could be composition buffers, or maybe another runtime (e.g. GL)
-        auto newEvent = std::make_shared<PresentEvent>(hdr, Runtime::Other);
-        processMap.emplace(newEvent->QpcTime, newEvent);
-
-        auto& processSwapChainDeque = mPresentsByProcessAndSwapChain[std::make_tuple(hdr.ProcessId, 0ull)];
-        processSwapChainDeque.emplace_back(newEvent);
-
-        eventIter = mPresentByThreadId.emplace(hdr.ThreadId, newEvent).first;
-    }
-    else {
-        // Assume batched presents are popped off the front of the driver queue by process in order, do the same here
-        eventIter = mPresentByThreadId.emplace(hdr.ThreadId, processIter->second).first;
-        processMap.erase(processIter);
-    }
-
-    return eventIter;
-}
-
-void PMTraceConsumer::RuntimePresentStart(PresentEvent &event)
-{
-    // Ignore PRESENT_TEST: it's just to check if you're still fullscreen, doesn't actually do anything
-    if ((event.PresentFlags & DXGI_PRESENT_TEST) != 0) {
-        event.Completed = true;
-        return;
-    }
-
-    auto pEvent = std::make_shared<PresentEvent>(event);
-    mPresentByThreadId[event.RuntimeThread] = pEvent;
-
-    auto& processMap = mPresentsByProcess[event.ProcessId];
-    processMap.emplace(event.QpcTime, pEvent);
-
-    auto& processSwapChainDeque = mPresentsByProcessAndSwapChain[std::make_tuple(event.ProcessId, event.SwapChainAddress)];
-    processSwapChainDeque.emplace_back(pEvent);
-
-    // Set the caller's local event instance to completed so the assert
-    // in ~PresentEvent() doesn't fire when it is destructed.
-    event.Completed = true;
-}
-
-void PMTraceConsumer::RuntimePresentStop(EVENT_HEADER const& hdr, bool AllowPresentBatching)
-{
-    auto eventIter = mPresentByThreadId.find(hdr.ThreadId);
-    if (eventIter == mPresentByThreadId.end()) {
-        return;
-    }
-    auto &event = *eventIter->second;
-
-    assert(event.QpcTime <= *(uint64_t*) &hdr.TimeStamp);
-    event.TimeTaken = *(uint64_t*) &hdr.TimeStamp - event.QpcTime;
-
-    if (!AllowPresentBatching || mSimpleMode) {
-        event.FinalState = AllowPresentBatching ? PresentResult::Presented : PresentResult::Discarded;
-        CompletePresent(eventIter->second);
-    }
-
-    mPresentByThreadId.erase(eventIter);
-}
-
-void HandleNTProcessEvent(EVENT_RECORD* pEventRecord, PMTraceConsumer* pmConsumer)
-{
-    NTProcessEvent event;
-
-    switch (pEventRecord->EventHeader.EventDescriptor.Opcode) {
-    case EVENT_TRACE_TYPE_START:
-    case EVENT_TRACE_TYPE_DC_START:
-        pmConsumer->mMetadata.GetEventData(pEventRecord, L"ProcessId",     &event.ProcessId);
-        pmConsumer->mMetadata.GetEventData(pEventRecord, L"ImageFileName", &event.ImageFileName);
-        break;
-
-    case EVENT_TRACE_TYPE_END:
-    case EVENT_TRACE_TYPE_DC_END:
-        pmConsumer->mMetadata.GetEventData(pEventRecord, L"ProcessId", &event.ProcessId);
-        break;
-    }
-
-    {
-        auto lock = scoped_lock(pmConsumer->mNTProcessEventMutex);
-        pmConsumer->mNTProcessEvents.emplace_back(event);
-    }
-}
-
-void HandleMetadataEvent(EVENT_RECORD* pEventRecord, PMTraceConsumer* pmConsumer)
-{
-    if (pEventRecord->EventHeader.EventDescriptor.Opcode == EVENT_METADATA_LOG_TYPE_TRACE_EVENT_INFO)
-    {
-        TRACE_EVENT_INFO const* const pTraceEventInfo = reinterpret_cast<TRACE_EVENT_INFO const*>(pEventRecord->UserData);
-
-        if (pTraceEventInfo->DecodingSource == DecodingSourceTlg ||
-            pTraceEventInfo->EventDescriptor.Channel == 0xB)
-        {
-            // Unlikely to have tracelogging metadata, but don't store it.
-            return;
-        }
-
-        pmConsumer->mMetadata.InsertMetadata(
-            pTraceEventInfo->ProviderGuid,
-            pTraceEventInfo->EventDescriptor,
-            pTraceEventInfo,
-            pEventRecord->UserDataLength);
-    }
-}
-
+/*
+Copyright 2017 Intel Corporation
+
+Permission is hereby granted, free of charge, to any person obtaining a copy of
+this software and associated documentation files (the "Software"), to deal in
+the Software without restriction, including without limitation the rights to
+use, copy, modify, merge, publish, distribute, sublicense, and/or sell copies
+of the Software, and to permit persons to whom the Software is furnished to do
+so, subject to the following conditions:
+
+The above copyright notice and this permission notice shall be included in all
+copies or substantial portions of the Software.
+
+THE SOFTWARE IS PROVIDED "AS IS", WITHOUT WARRANTY OF ANY KIND, EXPRESS OR
+IMPLIED, INCLUDING BUT NOT LIMITED TO THE WARRANTIES OF MERCHANTABILITY,
+FITNESS FOR A PARTICULAR PURPOSE AND NONINFRINGEMENT. IN NO EVENT SHALL THE
+AUTHORS OR COPYRIGHT HOLDERS BE LIABLE FOR ANY CLAIM, DAMAGES OR OTHER
+LIABILITY, WHETHER IN AN ACTION OF CONTRACT, TORT OR OTHERWISE, ARISING FROM,
+OUT OF OR IN CONNECTION WITH THE SOFTWARE OR THE USE OR OTHER DEALINGS IN THE
+SOFTWARE.
+*/
+
+#define NOMINMAX
+#include <algorithm>
+#include <d3d9.h>
+#include <dxgi.h>
+
+#include "PresentMonTraceConsumer.hpp"
+#include "DxgkrnlEventStructs.hpp"
+
+PresentEvent::PresentEvent(EVENT_HEADER const& hdr, ::Runtime runtime)
+    : QpcTime(*(uint64_t*) &hdr.TimeStamp)
+    , SwapChainAddress(0)
+    , SyncInterval(-1)
+    , PresentFlags(0)
+    , ProcessId(hdr.ProcessId)
+    , PresentMode(PresentMode::Unknown)
+    , SupportsTearing(false)
+    , MMIO(false)
+    , SeenDxgkPresent(false)
+    , SeenWin32KEvents(false)
+    , WasBatched(false)
+    , DwmNotified(false)
+    , Runtime(runtime)
+    , TimeTaken(0)
+    , ReadyTime(0)
+    , ScreenTime(0)
+    , FinalState(PresentResult::Unknown)
+    , PlaneIndex(0)
+    , QueueSubmitSequence(0)
+    , RuntimeThread(hdr.ThreadId)
+    , Hwnd(0)
+    , TokenPtr(0)
+    , Completed(false)
+{
+}
+
+#ifndef NDEBUG
+static bool gPresentMonTraceConsumer_Exiting = false;
+#endif
+
+PresentEvent::~PresentEvent()
+{
+    assert(Completed || gPresentMonTraceConsumer_Exiting);
+}
+
+PMTraceConsumer::~PMTraceConsumer()
+{
+#ifndef NDEBUG
+    gPresentMonTraceConsumer_Exiting = true;
+#endif
+}
+
+void HandleDXGIEvent(EVENT_RECORD* pEventRecord, PMTraceConsumer* pmConsumer)
+{
+    enum {
+        DXGIPresent_Start = 42,
+        DXGIPresent_Stop,
+        DXGIPresentMPO_Start = 55,
+        DXGIPresentMPO_Stop = 56,
+    };
+
+    auto const& hdr = pEventRecord->EventHeader;
+    switch (hdr.EventDescriptor.Id)
+    {
+    case DXGIPresent_Start:
+    case DXGIPresentMPO_Start:
+    {
+        PresentEvent event(hdr, Runtime::DXGI);
+        pmConsumer->mMetadata.GetEventData(pEventRecord, L"pIDXGISwapChain", &event.SwapChainAddress);
+        pmConsumer->mMetadata.GetEventData(pEventRecord, L"Flags",           &event.PresentFlags);
+        pmConsumer->mMetadata.GetEventData(pEventRecord, L"SyncInterval",    &event.SyncInterval);
+
+        pmConsumer->RuntimePresentStart(event);
+        break;
+    }
+    case DXGIPresent_Stop:
+    case DXGIPresentMPO_Stop:
+    {
+        auto result = pmConsumer->mMetadata.GetEventData<uint32_t>(pEventRecord, L"Result");
+        bool AllowBatching = SUCCEEDED(result) && result != DXGI_STATUS_OCCLUDED && result != DXGI_STATUS_MODE_CHANGE_IN_PROGRESS && result != DXGI_STATUS_NO_DESKTOP_ACCESS;
+        pmConsumer->RuntimePresentStop(hdr, AllowBatching);
+        break;
+    }
+    }
+}
+
+void PMTraceConsumer::HandleDxgkBlt(DxgkBltEventArgs& args)
+{
+    auto eventIter = FindOrCreatePresent(*args.pEventHeader);
+
+    // Check if we might have retrieved a 'stuck' present from a previous frame.
+    // If the present mode isn't unknown at this point, we've already seen this present progress further
+    if (eventIter->second->PresentMode != PresentMode::Unknown) {
+        mPresentByThreadId.erase(eventIter);
+        eventIter = FindOrCreatePresent(*args.pEventHeader);
+    }
+
+    // This could be one of several types of presents. Further events will clarify.
+    // For now, assume that this is a blt straight into a surface which is already on-screen.
+    eventIter->second->PresentMode = args.Present ?
+        PresentMode::Composed_Copy_CPU_GDI : PresentMode::Hardware_Legacy_Copy_To_Front_Buffer;
+    eventIter->second->SupportsTearing = !args.Present;
+    eventIter->second->Hwnd = args.Hwnd;
+}
+
+void PMTraceConsumer::HandleDxgkFlip(DxgkFlipEventArgs& args)
+{
+    // A flip event is emitted during fullscreen present submission.
+    // Afterwards, expect an MMIOFlip packet on the same thread, used
+    // to trace the flip to screen.
+    auto eventIter = FindOrCreatePresent(*args.pEventHeader);
+
+    // Check if we might have retrieved a 'stuck' present from a previous frame.
+    // The only events that we can expect before a Flip/FlipMPO are a runtime present start, or a previous FlipMPO.
+    if (eventIter->second->QueueSubmitSequence != 0 || eventIter->second->SeenDxgkPresent) {
+        // It's already progressed further but didn't complete, ignore it and create a new one.
+        mPresentByThreadId.erase(eventIter);
+        eventIter = FindOrCreatePresent(*args.pEventHeader);
+    }
+
+    if (eventIter->second->PresentMode != PresentMode::Unknown) {
+        // For MPO, N events may be issued, but we only care about the first
+        return;
+    }
+
+    eventIter->second->MMIO = args.MMIO;
+    eventIter->second->PresentMode = PresentMode::Hardware_Legacy_Flip;
+
+    if (eventIter->second->SyncInterval == -1) {
+        eventIter->second->SyncInterval = args.FlipInterval;
+    }
+    if (!args.MMIO) {
+        eventIter->second->SupportsTearing = args.FlipInterval == 0;
+    }
+
+    // If this is the DWM thread, piggyback these pending presents on our fullscreen present
+    if (args.pEventHeader->ThreadId == DwmPresentThreadId) {
+        std::swap(eventIter->second->DependentPresents, mPresentsWaitingForDWM);
+        DwmPresentThreadId = 0;
+    }
+}
+
+void PMTraceConsumer::HandleDxgkQueueSubmit(DxgkQueueSubmitEventArgs& args)
+{
+    // If we know we're never going to get a DxgkPresent event for a given blt, then let's try to determine if it's a redirected blt or not.
+    // If it's redirected, then the SubmitPresentHistory event should've been emitted before submitting anything else to the same context,
+    // and therefore we'll know it's a redirected present by this point. If it's still non-redirected, then treat this as if it was a DxgkPresent
+    // event - the present will be considered completed once its work is done, or if the work is already done, complete it now.
+    if (!args.SupportsDxgkPresentEvent) {
+        auto eventIter = mBltsByDxgContext.find(args.Context);
+        if (eventIter != mBltsByDxgContext.end()) {
+            if (eventIter->second->PresentMode == PresentMode::Hardware_Legacy_Copy_To_Front_Buffer) {
+                eventIter->second->SeenDxgkPresent = true;
+                if (eventIter->second->ScreenTime != 0) {
+                    CompletePresent(eventIter->second);
+                }
+            }
+            mBltsByDxgContext.erase(eventIter);
+        }
+    }
+
+    // This event is emitted after a flip/blt/PHT event, and may be the only way
+    // to trace completion of the present.
+    if (args.PacketType == DxgKrnl_QueueSubmit_Type::MMIOFlip ||
+        args.PacketType == DxgKrnl_QueueSubmit_Type::Software ||
+        args.Present) {
+        auto eventIter = mPresentByThreadId.find(args.pEventHeader->ThreadId);
+        if (eventIter == mPresentByThreadId.end() || eventIter->second->QueueSubmitSequence != 0) {
+            return;
+        }
+
+        eventIter->second->QueueSubmitSequence = args.SubmitSequence;
+        mPresentsBySubmitSequence.emplace(args.SubmitSequence, eventIter->second);
+
+        if (eventIter->second->PresentMode == PresentMode::Hardware_Legacy_Copy_To_Front_Buffer && !args.SupportsDxgkPresentEvent) {
+            mBltsByDxgContext[args.Context] = eventIter->second;
+        }
+    }
+}
+
+void PMTraceConsumer::HandleDxgkQueueComplete(DxgkQueueCompleteEventArgs& args)
+{
+    auto eventIter = mPresentsBySubmitSequence.find(args.SubmitSequence);
+    if (eventIter == mPresentsBySubmitSequence.end()) {
+        return;
+    }
+
+    auto pEvent = eventIter->second;
+
+    uint64_t EventTime = *(uint64_t*)&args.pEventHeader->TimeStamp;
+
+    if (pEvent->PresentMode == PresentMode::Hardware_Legacy_Copy_To_Front_Buffer ||
+        (pEvent->PresentMode == PresentMode::Hardware_Legacy_Flip && !pEvent->MMIO)) {
+        pEvent->ScreenTime = pEvent->ReadyTime = EventTime;
+        pEvent->FinalState = PresentResult::Presented;
+
+        // Sometimes, the queue packets associated with a present will complete before the DxgKrnl present event is fired
+        // In this case, for blit presents, we have no way to differentiate between fullscreen and windowed blits
+        // So, defer the completion of this present until we know all events have been fired
+        if (pEvent->SeenDxgkPresent || pEvent->PresentMode != PresentMode::Hardware_Legacy_Copy_To_Front_Buffer) {
+            CompletePresent(pEvent);
+        }
+    }
+}
+
+void PMTraceConsumer::HandleDxgkMMIOFlip(DxgkMMIOFlipEventArgs& args)
+{
+    // An MMIOFlip event is emitted when an MMIOFlip packet is dequeued.
+    // This corresponds to all GPU work prior to the flip being completed
+    // (i.e. present "ready")
+    // It also is emitted when an independent flip PHT is dequed,
+    // and will tell us whether the present is immediate or vsync.
+    auto eventIter = mPresentsBySubmitSequence.find(args.FlipSubmitSequence);
+    if (eventIter == mPresentsBySubmitSequence.end()) {
+        return;
+    }
+
+    uint64_t EventTime = *(uint64_t*)&args.pEventHeader->TimeStamp;
+    eventIter->second->ReadyTime = EventTime;
+
+    if (eventIter->second->PresentMode == PresentMode::Composed_Flip) {
+        eventIter->second->PresentMode = PresentMode::Hardware_Independent_Flip;
+    }
+
+    if (args.Flags & DxgKrnl_MMIOFlip_Flags::FlipImmediate) {
+        eventIter->second->FinalState = PresentResult::Presented;
+        eventIter->second->ScreenTime = EventTime;
+        eventIter->second->SupportsTearing = true;
+        if (eventIter->second->PresentMode == PresentMode::Hardware_Legacy_Flip) {
+            CompletePresent(eventIter->second);
+        }
+    }
+}
+
+void PMTraceConsumer::HandleDxgkSyncDPC(DxgkSyncDPCEventArgs& args)
+{
+    // The VSyncDPC/HSyncDPC contains a field telling us what flipped to screen.
+    // This is the way to track completion of a fullscreen present.
+    auto eventIter = mPresentsBySubmitSequence.find(args.FlipSubmitSequence);
+    if (eventIter == mPresentsBySubmitSequence.end()) {
+        return;
+    }
+
+    uint64_t EventTime = *(uint64_t*)&args.pEventHeader->TimeStamp;
+    eventIter->second->ScreenTime = EventTime;
+    eventIter->second->FinalState = PresentResult::Presented;
+    if (eventIter->second->PresentMode == PresentMode::Hardware_Legacy_Flip) {
+        CompletePresent(eventIter->second);
+    }
+}
+
+void PMTraceConsumer::HandleDxgkSubmitPresentHistoryEventArgs(DxgkSubmitPresentHistoryEventArgs& args)
+{
+    // These events are emitted during submission of all types of windowed presents while DWM is on.
+    // It gives us up to two different types of keys to correlate further.
+    auto eventIter = FindOrCreatePresent(*args.pEventHeader);
+
+    // Check if we might have retrieved a 'stuck' present from a previous frame.
+    if (eventIter->second->TokenPtr != 0) {
+        // It's already progressed further but didn't complete, ignore it and create a new one.
+        mPresentByThreadId.erase(eventIter);
+        eventIter = FindOrCreatePresent(*args.pEventHeader);
+    }
+
+    eventIter->second->ReadyTime = eventIter->second->ScreenTime = 0;
+    eventIter->second->SupportsTearing = false;
+    eventIter->second->FinalState = PresentResult::Unknown;
+    eventIter->second->TokenPtr = args.Token;
+
+    if (eventIter->second->PresentMode == PresentMode::Hardware_Legacy_Copy_To_Front_Buffer)
+    {
+        eventIter->second->PresentMode = PresentMode::Composed_Copy_GPU_GDI;
+        assert(args.KnownPresentMode == PresentMode::Unknown ||
+               args.KnownPresentMode == PresentMode::Composed_Copy_GPU_GDI);
+    }
+    else if (eventIter->second->PresentMode == PresentMode::Unknown)
+    {
+        if (args.KnownPresentMode == PresentMode::Composed_Composition_Atlas) {
+            eventIter->second->PresentMode = PresentMode::Composed_Composition_Atlas;
+        }
+        else {
+            // When there's no Win32K events, we'll assume PHTs that aren't after a blt, and aren't composition tokens
+            // are flip tokens and that they're displayed. There are no Win32K events on Win7, and they might not be
+            // present in some traces - don't let presents get stuck/dropped just because we can't track them perfectly.
+            assert(!eventIter->second->SeenWin32KEvents);
+            eventIter->second->PresentMode = PresentMode::Composed_Flip;
+        }
+    }
+    else if (eventIter->second->PresentMode == PresentMode::Composed_Copy_CPU_GDI) {
+        if (args.TokenData == 0) {
+            // This is the best we can do, we won't be able to tell how many frames are actually displayed.
+            mPresentsWaitingForDWM.emplace_back(eventIter->second);
+        }
+        else {
+            mPresentsByLegacyBlitToken[args.TokenData] = eventIter->second;
+        }
+    }
+    mDxgKrnlPresentHistoryTokens[args.Token] = eventIter->second;
+}
+
+void PMTraceConsumer::HandleDxgkPropagatePresentHistoryEventArgs(DxgkPropagatePresentHistoryEventArgs& args)
+{
+    // This event is emitted when a token is being handed off to DWM, and is a good way to indicate a ready state
+    auto eventIter = mDxgKrnlPresentHistoryTokens.find(args.Token);
+    if (eventIter == mDxgKrnlPresentHistoryTokens.end()) {
+        return;
+    }
+
+    uint64_t EventTime = *(uint64_t*)&args.pEventHeader->TimeStamp;
+    auto& ReadyTime = eventIter->second->ReadyTime;
+    ReadyTime = (ReadyTime == 0 ?
+        EventTime : std::min(ReadyTime, EventTime));
+
+    if (eventIter->second->PresentMode == PresentMode::Composed_Composition_Atlas ||
+        (eventIter->second->PresentMode == PresentMode::Composed_Flip && !eventIter->second->SeenWin32KEvents)) {
+        mPresentsWaitingForDWM.emplace_back(eventIter->second);
+    }
+
+    if (eventIter->second->PresentMode == PresentMode::Composed_Copy_GPU_GDI) {
+        // Manipulate the map here
+        // When DWM is ready to present, we'll query for the most recent blt targeting this window and take it out of the map
+        mPresentByWindow[eventIter->second->Hwnd] = eventIter->second;
+    }
+
+    mDxgKrnlPresentHistoryTokens.erase(eventIter);
+}
+
+static PresentMode D3DKMT_TokenModel_ToPresentMode(D3DKMT_PRESENT_MODEL Model)
+{
+    switch (Model)
+    {
+    case D3DKMT_PM_REDIRECTED_BLT:
+        return PresentMode::Composed_Copy_GPU_GDI;
+    case D3DKMT_PM_REDIRECTED_VISTABLT:
+        return PresentMode::Composed_Copy_CPU_GDI;
+    case D3DKMT_PM_REDIRECTED_FLIP:
+        return PresentMode::Composed_Flip;
+    case D3DKMT_PM_REDIRECTED_COMPOSITION:
+        return PresentMode::Composed_Composition_Atlas;
+    }
+    return PresentMode::Unknown;
+}
+
+void HandleDXGKEvent(EVENT_RECORD* pEventRecord, PMTraceConsumer* pmConsumer)
+{
+    enum {
+        DxgKrnl_Flip = 168,
+        DxgKrnl_FlipMPO = 252,
+        DxgKrnl_QueueSubmit = 178,
+        DxgKrnl_QueueComplete = 180,
+        DxgKrnl_MMIOFlip = 116,
+        DxgKrnl_MMIOFlipMPO = 259,
+        DxgKrnl_HSyncDPC = 382,
+        DxgKrnl_VSyncDPC = 17,
+        DxgKrnl_Present = 184,
+        DxgKrnl_PresentHistoryDetailed = 215,
+        DxgKrnl_SubmitPresentHistory = 171,
+        DxgKrnl_PropagatePresentHistory = 172,
+        DxgKrnl_Blit = 166,
+    };
+
+    auto const& hdr = pEventRecord->EventHeader;
+
+    uint64_t EventTime = *(uint64_t*)&hdr.TimeStamp;
+
+    switch (hdr.EventDescriptor.Id)
+    {
+    case DxgKrnl_Flip:
+    case DxgKrnl_FlipMPO:
+    {
+        DxgkFlipEventArgs Args = {};
+        Args.pEventHeader = &hdr;
+        Args.FlipInterval = -1;
+        if (hdr.EventDescriptor.Id == DxgKrnl_Flip) {
+            Args.FlipInterval = pmConsumer->mMetadata.GetEventData<uint32_t>(pEventRecord, L"FlipInterval");
+            Args.MMIO = pmConsumer->mMetadata.GetEventData<BOOL>(pEventRecord, L"MMIOFlip") != 0;
+        }
+        else {
+            Args.MMIO = true; // All MPO flips are MMIO
+        }
+        pmConsumer->HandleDxgkFlip(Args);
+        break;
+    }
+    case DxgKrnl_QueueSubmit:
+    {
+        DxgkQueueSubmitEventArgs Args = {};
+        Args.pEventHeader = &hdr;
+        Args.PacketType = pmConsumer->mMetadata.GetEventData<DxgKrnl_QueueSubmit_Type>(pEventRecord, L"PacketType");
+        Args.SubmitSequence = pmConsumer->mMetadata.GetEventData<uint32_t>(pEventRecord, L"SubmitSequence");
+        Args.Present = pmConsumer->mMetadata.GetEventData<BOOL>(pEventRecord, L"bPresent") != 0;
+        Args.Context = pmConsumer->mMetadata.GetEventData<uint64_t>(pEventRecord, L"hContext");
+        Args.SupportsDxgkPresentEvent = true;
+        pmConsumer->HandleDxgkQueueSubmit(Args);
+        break;
+    }
+    case DxgKrnl_QueueComplete:
+    {
+        DxgkQueueCompleteEventArgs Args = {};
+        Args.pEventHeader = &hdr;
+        Args.SubmitSequence = pmConsumer->mMetadata.GetEventData<uint32_t>(pEventRecord, L"SubmitSequence");
+        pmConsumer->HandleDxgkQueueComplete(Args);
+        break;
+    }
+    case DxgKrnl_MMIOFlip:
+    {
+        DxgkMMIOFlipEventArgs Args = {};
+        Args.pEventHeader = &hdr;
+        Args.FlipSubmitSequence = pmConsumer->mMetadata.GetEventData<uint32_t>(pEventRecord, L"FlipSubmitSequence");
+        Args.Flags = pmConsumer->mMetadata.GetEventData<DxgKrnl_MMIOFlip_Flags>(pEventRecord, L"Flags");
+        pmConsumer->HandleDxgkMMIOFlip(Args);
+        break;
+    }
+    case DxgKrnl_MMIOFlipMPO:
+    {
+        // See above for more info about this packet.
+        // Note: Event does not exist on Win7
+        auto FlipFenceId = pmConsumer->mMetadata.GetEventData<uint64_t>(pEventRecord, L"FlipSubmitSequence");
+        uint32_t FlipSubmitSequence = (uint32_t)(FlipFenceId >> 32u);
+
+        auto eventIter = pmConsumer->mPresentsBySubmitSequence.find(FlipSubmitSequence);
+        if (eventIter == pmConsumer->mPresentsBySubmitSequence.end()) {
+            return;
+        }
+
+        // Avoid double-marking a single present packet coming from the MPO API
+        if (eventIter->second->ReadyTime == 0) {
+            eventIter->second->ReadyTime = EventTime;
+            eventIter->second->PlaneIndex = pmConsumer->mMetadata.GetEventData<uint32_t>(pEventRecord, L"LayerIndex");
+        }
+
+        if (eventIter->second->PresentMode == PresentMode::Hardware_Independent_Flip ||
+            eventIter->second->PresentMode == PresentMode::Composed_Flip) {
+            eventIter->second->PresentMode = PresentMode::Hardware_Composed_Independent_Flip;
+        }
+
+        if (hdr.EventDescriptor.Version >= 2)
+        {
+            enum class DxgKrnl_MMIOFlipMPO_FlipEntryStatus {
+                FlipWaitVSync = 5,
+                FlipWaitComplete = 11,
+                FlipWaitHSync = 15,
+                // There are others, but they're more complicated to deal with.
+            };
+
+            auto FlipEntryStatusAfterFlip = pmConsumer->mMetadata.GetEventData<DxgKrnl_MMIOFlipMPO_FlipEntryStatus>(pEventRecord, L"FlipEntryStatusAfterFlip");
+            if (FlipEntryStatusAfterFlip != DxgKrnl_MMIOFlipMPO_FlipEntryStatus::FlipWaitVSync &&
+                FlipEntryStatusAfterFlip != DxgKrnl_MMIOFlipMPO_FlipEntryStatus::FlipWaitHSync) {
+                eventIter->second->FinalState = PresentResult::Presented;
+                eventIter->second->SupportsTearing = true;
+                if (FlipEntryStatusAfterFlip == DxgKrnl_MMIOFlipMPO_FlipEntryStatus::FlipWaitComplete) {
+                    eventIter->second->ScreenTime = EventTime;
+                }
+                if (eventIter->second->PresentMode == PresentMode::Hardware_Legacy_Flip) {
+                    pmConsumer->CompletePresent(eventIter->second);
+                }
+            }
+        }
+
+        break;
+    }
+    case DxgKrnl_HSyncDPC:
+    {
+        // Used for Hardware Independent Flip, and Hardware Composed Flip to signal flipping to the screen 
+        // on Windows 10 build numbers 17134 and up where the associated display is connected to 
+        // integrated graphics
+        // MMIOFlipMPO [EntryStatus:FlipWaitHSync] ->HSync DPC
+
+        auto FlipCount = pmConsumer->mMetadata.GetEventData<uint32_t>(pEventRecord, L"FlipEntryCount");
+        for (uint32_t i = 0; i < FlipCount; i++)
+        {
+            auto FlipId = pmConsumer->mMetadata.GetEventDataFromArray<uint64_t>(pEventRecord, L"FlipSubmitSequence", i);
+            DxgkSyncDPCEventArgs Args = {};
+            Args.pEventHeader = &hdr;
+            Args.FlipSubmitSequence = (uint32_t)(FlipId >> 32u);
+            pmConsumer->HandleDxgkSyncDPC(Args);
+        }
+        break;
+    }
+    case DxgKrnl_VSyncDPC:
+    {
+        auto FlipFenceId = pmConsumer->mMetadata.GetEventData<uint64_t>(pEventRecord, L"FlipFenceId");
+
+        DxgkSyncDPCEventArgs Args = {};
+        Args.pEventHeader = &hdr;
+        Args.FlipSubmitSequence = (uint32_t)(FlipFenceId >> 32u);
+        pmConsumer->HandleDxgkSyncDPC(Args);
+        break;
+    }
+    case DxgKrnl_Present:
+    {
+        // This event is emitted at the end of the kernel present, before returning.
+        // The presence of this event is used with blt presents to indicate that no
+        // PHT is to be expected.
+        auto eventIter = pmConsumer->mPresentByThreadId.find(hdr.ThreadId);
+        if (eventIter == pmConsumer->mPresentByThreadId.end()) {
+            return;
+        }
+
+        eventIter->second->SeenDxgkPresent = true;
+        if (eventIter->second->Hwnd == 0) {
+            eventIter->second->Hwnd = pmConsumer->mMetadata.GetEventData<uint64_t>(pEventRecord, L"hWindow");
+        }
+
+        if (eventIter->second->PresentMode == PresentMode::Hardware_Legacy_Copy_To_Front_Buffer &&
+            eventIter->second->ScreenTime != 0) {
+            // This is a fullscreen or DWM-off blit where all work associated was already done, so it's on-screen
+            // It was deferred to here because there was no way to be sure it was really fullscreen until now
+            pmConsumer->CompletePresent(eventIter->second);
+        }
+
+        if (eventIter->second->RuntimeThread != hdr.ThreadId) {
+            if (eventIter->second->TimeTaken == 0) {
+                eventIter->second->TimeTaken = EventTime - eventIter->second->QpcTime;
+            }
+            eventIter->second->WasBatched = true;
+            pmConsumer->mPresentByThreadId.erase(eventIter);
+        }
+        break;
+    }
+    case DxgKrnl_PresentHistoryDetailed:
+    case DxgKrnl_SubmitPresentHistory:
+    {
+        DxgkSubmitPresentHistoryEventArgs Args = {};
+        Args.pEventHeader = &hdr;
+        Args.Token = pmConsumer->mMetadata.GetEventData<uint64_t>(pEventRecord, L"Token");
+        Args.TokenData = pmConsumer->mMetadata.GetEventData<uint64_t>(pEventRecord, L"TokenData");
+        auto KMTPresentModel = pmConsumer->mMetadata.GetEventData<D3DKMT_PRESENT_MODEL>(pEventRecord, L"Model");
+        Args.KnownPresentMode = D3DKMT_TokenModel_ToPresentMode(KMTPresentModel);
+        if (KMTPresentModel != D3DKMT_PM_REDIRECTED_GDI)
+        {
+            pmConsumer->HandleDxgkSubmitPresentHistoryEventArgs(Args);
+        }
+        break;
+    }
+    case DxgKrnl_PropagatePresentHistory:
+    {
+        DxgkPropagatePresentHistoryEventArgs Args = {};
+        Args.pEventHeader = &hdr;
+        Args.Token = pmConsumer->mMetadata.GetEventData<uint64_t>(pEventRecord, L"Token");
+        pmConsumer->HandleDxgkPropagatePresentHistoryEventArgs(Args);
+        break;
+    }
+    case DxgKrnl_Blit:
+    {
+        DxgkBltEventArgs Args = {};
+        Args.pEventHeader = &hdr;
+        Args.Hwnd = pmConsumer->mMetadata.GetEventData<uint64_t>(pEventRecord, L"hwnd");
+        Args.Present = pmConsumer->mMetadata.GetEventData<uint32_t>(pEventRecord, L"bRedirectedPresent") != 0;
+        pmConsumer->HandleDxgkBlt(Args);
+        break;
+    }
+    }
+}
+
+namespace Win7
+{
+void HandleDxgkBlt(EVENT_RECORD* pEventRecord, PMTraceConsumer* pmConsumer)
+{
+    DxgkBltEventArgs Args = {};
+    Args.pEventHeader = &pEventRecord->EventHeader;
+    auto pBltEvent = reinterpret_cast<DXGKETW_BLTEVENT*>(pEventRecord->UserData);
+    Args.Hwnd = pBltEvent->hwnd;
+    Args.Present = pBltEvent->bRedirectedPresent != 0;
+    pmConsumer->HandleDxgkBlt(Args);
+}
+
+void HandleDxgkFlip(EVENT_RECORD* pEventRecord, PMTraceConsumer* pmConsumer)
+{
+    DxgkFlipEventArgs Args = {};
+    Args.pEventHeader = &pEventRecord->EventHeader;
+    auto pFlipEvent = reinterpret_cast<DXGKETW_FLIPEVENT*>(pEventRecord->UserData);
+    Args.FlipInterval = pFlipEvent->FlipInterval;
+    Args.MMIO = pFlipEvent->MMIOFlip != 0;
+    pmConsumer->HandleDxgkFlip(Args);
+}
+
+void HandleDxgkPresentHistory(EVENT_RECORD* pEventRecord, PMTraceConsumer* pmConsumer)
+{
+    auto pPresentHistoryEvent = reinterpret_cast<DXGKETW_PRESENTHISTORYEVENT*>(pEventRecord->UserData);
+    if (pEventRecord->EventHeader.EventDescriptor.Opcode == EVENT_TRACE_TYPE_START)
+    {
+        DxgkSubmitPresentHistoryEventArgs Args = {};
+        Args.pEventHeader = &pEventRecord->EventHeader;
+        Args.KnownPresentMode = PresentMode::Unknown;
+        Args.Token = pPresentHistoryEvent->Token;
+        pmConsumer->HandleDxgkSubmitPresentHistoryEventArgs(Args);
+    }
+    else if (pEventRecord->EventHeader.EventDescriptor.Opcode == EVENT_TRACE_TYPE_INFO)
+    {
+        DxgkPropagatePresentHistoryEventArgs Args = {};
+        Args.pEventHeader = &pEventRecord->EventHeader;
+        Args.Token = pPresentHistoryEvent->Token;
+        pmConsumer->HandleDxgkPropagatePresentHistoryEventArgs(Args);
+    }
+}
+
+void HandleDxgkQueuePacket(EVENT_RECORD* pEventRecord, PMTraceConsumer* pmConsumer)
+{
+    if (pEventRecord->EventHeader.EventDescriptor.Opcode == EVENT_TRACE_TYPE_START)
+    {
+        DxgkQueueSubmitEventArgs Args = {};
+        Args.pEventHeader = &pEventRecord->EventHeader;
+        auto pSubmitEvent = reinterpret_cast<DXGKETW_QUEUESUBMITEVENT*>(pEventRecord->UserData);
+        switch (pSubmitEvent->PacketType)
+        {
+        case DXGKETW_MMIOFLIP_COMMAND_BUFFER:
+            Args.PacketType = DxgKrnl_QueueSubmit_Type::MMIOFlip;
+            break;
+        case DXGKETW_SOFTWARE_COMMAND_BUFFER:
+            Args.PacketType = DxgKrnl_QueueSubmit_Type::Software;
+            break;
+        default:
+            Args.Present = pSubmitEvent->bPresent != 0;
+            break;
+        }
+        Args.SubmitSequence = pSubmitEvent->SubmitSequence;
+        Args.Context = pSubmitEvent->hContext;
+        pmConsumer->HandleDxgkQueueSubmit(Args);
+    }
+    else if (pEventRecord->EventHeader.EventDescriptor.Opcode == EVENT_TRACE_TYPE_STOP)
+    {
+        DxgkQueueCompleteEventArgs Args = {};
+        Args.pEventHeader = &pEventRecord->EventHeader;
+        auto pCompleteEvent = reinterpret_cast<DXGKETW_QUEUECOMPLETEEVENT*>(pEventRecord->UserData);
+        Args.SubmitSequence = pCompleteEvent->SubmitSequence;
+        pmConsumer->HandleDxgkQueueComplete(Args);
+    }
+}
+
+void HandleDxgkVSyncDPC(EVENT_RECORD* pEventRecord, PMTraceConsumer* pmConsumer)
+{
+    DxgkSyncDPCEventArgs Args = {};
+    Args.pEventHeader = &pEventRecord->EventHeader;
+    auto pVSyncDPCEvent = reinterpret_cast<DXGKETW_SCHEDULER_VSYNC_DPC*>(pEventRecord->UserData);
+    Args.FlipSubmitSequence = (uint32_t)(pVSyncDPCEvent->FlipFenceId.QuadPart >> 32u);
+    pmConsumer->HandleDxgkSyncDPC(Args);
+}
+
+void HandleDxgkMMIOFlip(EVENT_RECORD* pEventRecord, PMTraceConsumer* pmConsumer)
+{
+    DxgkMMIOFlipEventArgs Args = {};
+    Args.pEventHeader = &pEventRecord->EventHeader;
+    if (pEventRecord->EventHeader.Flags & EVENT_HEADER_FLAG_32_BIT_HEADER)
+    {
+        auto pMMIOFlipEvent = reinterpret_cast<DXGKETW_SCHEDULER_MMIO_FLIP_32*>(pEventRecord->UserData);
+        Args.Flags = static_cast<DxgKrnl_MMIOFlip_Flags>(pMMIOFlipEvent->Flags);
+        Args.FlipSubmitSequence = pMMIOFlipEvent->FlipSubmitSequence;
+    }
+    else
+    {
+        auto pMMIOFlipEvent = reinterpret_cast<DXGKETW_SCHEDULER_MMIO_FLIP_64*>(pEventRecord->UserData);
+        Args.Flags = static_cast<DxgKrnl_MMIOFlip_Flags>(pMMIOFlipEvent->Flags);
+        Args.FlipSubmitSequence = pMMIOFlipEvent->FlipSubmitSequence;
+    }
+    pmConsumer->HandleDxgkMMIOFlip(Args);
+}
+}
+
+void HandleWin32kEvent(EVENT_RECORD* pEventRecord, PMTraceConsumer* pmConsumer)
+{
+    enum {
+        Win32K_TokenCompositionSurfaceObject = 201,
+        Win32K_TokenStateChanged = 301,
+    };
+
+    auto const& hdr = pEventRecord->EventHeader;
+
+    uint64_t EventTime = *(uint64_t*)&hdr.TimeStamp;
+
+    switch (hdr.EventDescriptor.Id)
+    {
+    case Win32K_TokenCompositionSurfaceObject:
+    {
+        auto eventIter = pmConsumer->FindOrCreatePresent(hdr);
+
+        // Check if we might have retrieved a 'stuck' present from a previous frame.
+        if (eventIter->second->SeenWin32KEvents) {
+            pmConsumer->mPresentByThreadId.erase(eventIter);
+            eventIter = pmConsumer->FindOrCreatePresent(hdr);
+        }
+
+        eventIter->second->PresentMode = PresentMode::Composed_Flip;
+        eventIter->second->SeenWin32KEvents = true;
+
+        PMTraceConsumer::Win32KPresentHistoryTokenKey key(pmConsumer->mMetadata.GetEventData<uint64_t>(pEventRecord, L"CompositionSurfaceLuid"),
+            pmConsumer->mMetadata.GetEventData<uint64_t>(pEventRecord, L"PresentCount"),
+            pmConsumer->mMetadata.GetEventData<uint64_t>(pEventRecord, L"BindId"));
+        pmConsumer->mWin32KPresentHistoryTokens[key] = eventIter->second;
+        break;
+    }
+    case Win32K_TokenStateChanged:
+    {
+        PMTraceConsumer::Win32KPresentHistoryTokenKey key(pmConsumer->mMetadata.GetEventData<uint64_t>(pEventRecord, L"CompositionSurfaceLuid"),
+            pmConsumer->mMetadata.GetEventData<uint32_t>(pEventRecord, L"PresentCount"),
+            pmConsumer->mMetadata.GetEventData<uint64_t>(pEventRecord, L"BindId"));
+        auto eventIter = pmConsumer->mWin32KPresentHistoryTokens.find(key);
+        if (eventIter == pmConsumer->mWin32KPresentHistoryTokens.end()) {
+            return;
+        }
+
+        enum class TokenState {
+            InFrame = 3,
+            Confirmed = 4,
+            Retired = 5,
+            Discarded = 6,
+        };
+
+        auto &event = *eventIter->second;
+        auto state = pmConsumer->mMetadata.GetEventData<TokenState>(pEventRecord, L"NewState");
+        switch (state)
+        {
+        case TokenState::InFrame:
+        {
+            // InFrame = composition is starting
+            if (event.Hwnd) {
+                auto hWndIter = pmConsumer->mPresentByWindow.find(event.Hwnd);
+                if (hWndIter == pmConsumer->mPresentByWindow.end()) {
+                    pmConsumer->mPresentByWindow.emplace(event.Hwnd, eventIter->second);
+                }
+                else if (hWndIter->second != eventIter->second) {
+                    hWndIter->second->FinalState = PresentResult::Discarded;
+                    hWndIter->second = eventIter->second;
+                }
+            }
+
+            bool iFlip = pmConsumer->mMetadata.GetEventData<BOOL>(pEventRecord, L"IndependentFlip") != 0;
+            if (iFlip && event.PresentMode == PresentMode::Composed_Flip) {
+                event.PresentMode = PresentMode::Hardware_Independent_Flip;
+            }
+
+            break;
+        }
+        case TokenState::Confirmed:
+        {
+            // Confirmed = present has been submitted
+            // If we haven't already decided we're going to discard a token, now's a good time to indicate it'll make it to screen
+            if (event.FinalState == PresentResult::Unknown) {
+                if (event.PresentFlags & DXGI_PRESENT_DO_NOT_SEQUENCE) {
+                    // DO_NOT_SEQUENCE presents may get marked as confirmed,
+                    // if a frame was composed when this token was completed
+                    event.FinalState = PresentResult::Discarded;
+                }
+                else {
+                    event.FinalState = PresentResult::Presented;
+                }
+            }
+            if (event.Hwnd) {
+                pmConsumer->mPresentByWindow.erase(event.Hwnd);
+            }
+            break;
+        }
+        case TokenState::Retired:
+        {
+            // Retired = present has been completed, token's buffer is now displayed
+            event.ScreenTime = EventTime;
+            break;
+        }
+        case TokenState::Discarded:
+        {
+            // Discarded = destroyed - discard if we never got any indication that it was going to screen
+            auto sharedPtr = eventIter->second;
+            pmConsumer->mWin32KPresentHistoryTokens.erase(eventIter);
+
+            if (event.FinalState == PresentResult::Unknown || event.ScreenTime == 0) {
+                event.FinalState = PresentResult::Discarded;
+            }
+
+            pmConsumer->CompletePresent(sharedPtr);
+            break;
+        }
+        }
+        break;
+    }
+    }
+}
+
+void HandleDWMEvent(EVENT_RECORD* pEventRecord, PMTraceConsumer* pmConsumer)
+{
+    enum {
+        DWM_GetPresentHistory = 64,
+        DWM_Schedule_Present_Start = 15,
+        DWM_FlipChain_Pending = 69,
+        DWM_FlipChain_Complete = 70,
+        DWM_FlipChain_Dirty = 101,
+        DWM_Schedule_SurfaceUpdate = 196,
+    };
+
+    auto& hdr = pEventRecord->EventHeader;
+    switch (hdr.EventDescriptor.Id)
+    {
+    case DWM_GetPresentHistory:
+    {
+        for (auto& hWndPair : pmConsumer->mPresentByWindow)
+        {
+            auto& present = hWndPair.second;
+            // Pickup the most recent present from a given window
+            if (present->PresentMode != PresentMode::Composed_Copy_GPU_GDI &&
+                present->PresentMode != PresentMode::Composed_Copy_CPU_GDI) {
+                continue;
+            }
+            present->DwmNotified = true;
+            pmConsumer->mPresentsWaitingForDWM.emplace_back(present);
+        }
+        pmConsumer->mPresentByWindow.clear();
+        break;
+    }
+    case DWM_Schedule_Present_Start:
+    {
+        pmConsumer->DwmPresentThreadId = hdr.ThreadId;
+        break;
+    }
+    case DWM_FlipChain_Pending:
+    case DWM_FlipChain_Complete:
+    case DWM_FlipChain_Dirty:
+    {
+        if (InlineIsEqualGUID(hdr.ProviderId, Win7::DWM_PROVIDER_GUID)) {
+            return;
+        }
+        // As it turns out, the 64-bit token data from the PHT submission is actually two 32-bit data chunks,		
+        // corresponding to a "flip chain" id and present id		
+        uint32_t flipChainId = (uint32_t)pmConsumer->mMetadata.GetEventData<uint64_t>(pEventRecord, L"ulFlipChain");
+        uint32_t serialNumber = (uint32_t)pmConsumer->mMetadata.GetEventData<uint64_t>(pEventRecord, L"ulSerialNumber");
+        uint64_t token = ((uint64_t)flipChainId << 32ull) | serialNumber;
+        auto flipIter = pmConsumer->mDxgKrnlPresentHistoryTokens.find(token);
+        if (flipIter == pmConsumer->mDxgKrnlPresentHistoryTokens.end()) {
+            return;
+        }
+
+        // Watch for multiple legacy blits completing against the same window		
+        auto hWnd = pmConsumer->mMetadata.GetEventData<uint64_t>(pEventRecord, L"hwnd");
+        pmConsumer->mPresentByWindow[hWnd] = flipIter->second;
+        flipIter->second->DwmNotified = true;
+        pmConsumer->mPresentsByLegacyBlitToken.erase(flipIter);
+        break;
+    }
+    case DWM_Schedule_SurfaceUpdate:
+    {
+        PMTraceConsumer::Win32KPresentHistoryTokenKey key(pmConsumer->mMetadata.GetEventData<uint64_t>(pEventRecord, L"luidSurface"),
+                                                          pmConsumer->mMetadata.GetEventData<uint64_t>(pEventRecord, L"PresentCount"),
+                                                          pmConsumer->mMetadata.GetEventData<uint64_t>(pEventRecord, L"bindId"));
+        auto eventIter = pmConsumer->mWin32KPresentHistoryTokens.find(key);
+        if (eventIter != pmConsumer->mWin32KPresentHistoryTokens.end()) {
+            eventIter->second->DwmNotified = true;
+        }
+        break;
+    }
+    }
+}
+
+void HandleD3D9Event(EVENT_RECORD* pEventRecord, PMTraceConsumer* pmConsumer)
+{
+    enum {
+        D3D9PresentStart = 1,
+        D3D9PresentStop,
+    };
+
+    auto const& hdr = pEventRecord->EventHeader;
+    switch (hdr.EventDescriptor.Id)
+    {
+    case D3D9PresentStart:
+    {
+        PresentEvent event(hdr, Runtime::D3D9);
+        pmConsumer->mMetadata.GetEventData(pEventRecord, L"pSwapchain", &event.SwapChainAddress);
+        uint32_t D3D9Flags = pmConsumer->mMetadata.GetEventData<uint32_t>(pEventRecord, L"Flags");
+        event.PresentFlags =
+            ((D3D9Flags & D3DPRESENT_DONOTFLIP) ? DXGI_PRESENT_DO_NOT_SEQUENCE : 0) |
+            ((D3D9Flags & D3DPRESENT_DONOTWAIT) ? DXGI_PRESENT_DO_NOT_WAIT : 0) |
+            ((D3D9Flags & D3DPRESENT_FLIPRESTART) ? DXGI_PRESENT_RESTART : 0);
+        if ((D3D9Flags & D3DPRESENT_FORCEIMMEDIATE) != 0) {
+            event.SyncInterval = 0;
+        }
+
+        pmConsumer->RuntimePresentStart(event);
+        break;
+    }
+    case D3D9PresentStop:
+    {
+        auto result = pmConsumer->mMetadata.GetEventData<uint32_t>(pEventRecord, L"Result");
+        bool AllowBatching = SUCCEEDED(result) && result != S_PRESENT_OCCLUDED;
+        pmConsumer->RuntimePresentStop(hdr, AllowBatching);
+        break;
+    }
+    }
+}
+
+void PMTraceConsumer::CompletePresent(std::shared_ptr<PresentEvent> p)
+{
+    if (p->Completed)
+    {
+        p->FinalState = PresentResult::Error;
+        return;
+    }
+
+    // Complete all other presents that were riding along with this one (i.e. this one came from DWM)
+    for (auto& p2 : p->DependentPresents) {
+        p2->ScreenTime = p->ScreenTime;
+        p2->FinalState = PresentResult::Presented;
+        CompletePresent(p2);
+    }
+    p->DependentPresents.clear();
+
+    // Remove it from any tracking maps that it may have been inserted into
+    if (p->QueueSubmitSequence != 0) {
+        mPresentsBySubmitSequence.erase(p->QueueSubmitSequence);
+    }
+    if (p->Hwnd != 0) {
+        auto hWndIter = mPresentByWindow.find(p->Hwnd);
+        if (hWndIter != mPresentByWindow.end() && hWndIter->second == p) {
+            mPresentByWindow.erase(hWndIter);
+        }
+    }
+    if (p->TokenPtr != 0) {
+        auto iter = mDxgKrnlPresentHistoryTokens.find(p->TokenPtr);
+        if (iter != mDxgKrnlPresentHistoryTokens.end() && iter->second == p) {
+            mDxgKrnlPresentHistoryTokens.erase(iter);
+        }
+    }
+    auto& processMap = mPresentsByProcess[p->ProcessId];
+    processMap.erase(p->QpcTime);
+
+    auto& presentDeque = mPresentsByProcessAndSwapChain[std::make_tuple(p->ProcessId, p->SwapChainAddress)];
+    auto presentIter = presentDeque.begin();
+    assert(!presentIter->get()->Completed); // It wouldn't be here anymore if it was
+
+    if (p->FinalState == PresentResult::Presented) {
+        while (*presentIter != p) {
+            CompletePresent(*presentIter);
+            presentIter = presentDeque.begin();
+        }
+    }
+
+    p->Completed = true;
+    if (*presentIter == p) {
+        auto lock = scoped_lock(mMutex);
+        while (presentIter != presentDeque.end() && presentIter->get()->Completed) {
+            mCompletedPresents.push_back(*presentIter);
+            presentDeque.pop_front();
+            presentIter = presentDeque.begin();
+        }
+    }
+
+}
+
+decltype(PMTraceConsumer::mPresentByThreadId.begin()) PMTraceConsumer::FindOrCreatePresent(EVENT_HEADER const& hdr)
+{
+    // Easy: we're on a thread that had some step in the present process
+    auto eventIter = mPresentByThreadId.find(hdr.ThreadId);
+    if (eventIter != mPresentByThreadId.end()) {
+        return eventIter;
+    }
+
+    // No such luck, check for batched presents
+    auto& processMap = mPresentsByProcess[hdr.ProcessId];
+    auto processIter = std::find_if(processMap.begin(), processMap.end(),
+        [](auto processIter) {return processIter.second->PresentMode == PresentMode::Unknown; });
+    if (processIter == processMap.end()) {
+        // This likely didn't originate from a runtime whose events we're tracking (DXGI/D3D9)
+        // Could be composition buffers, or maybe another runtime (e.g. GL)
+        auto newEvent = std::make_shared<PresentEvent>(hdr, Runtime::Other);
+        processMap.emplace(newEvent->QpcTime, newEvent);
+
+        auto& processSwapChainDeque = mPresentsByProcessAndSwapChain[std::make_tuple(hdr.ProcessId, 0ull)];
+        processSwapChainDeque.emplace_back(newEvent);
+
+        eventIter = mPresentByThreadId.emplace(hdr.ThreadId, newEvent).first;
+    }
+    else {
+        // Assume batched presents are popped off the front of the driver queue by process in order, do the same here
+        eventIter = mPresentByThreadId.emplace(hdr.ThreadId, processIter->second).first;
+        processMap.erase(processIter);
+    }
+
+    return eventIter;
+}
+
+void PMTraceConsumer::RuntimePresentStart(PresentEvent &event)
+{
+    // Ignore PRESENT_TEST: it's just to check if you're still fullscreen, doesn't actually do anything
+    if ((event.PresentFlags & DXGI_PRESENT_TEST) != 0) {
+        event.Completed = true;
+        return;
+    }
+
+    auto pEvent = std::make_shared<PresentEvent>(event);
+    mPresentByThreadId[event.RuntimeThread] = pEvent;
+
+    auto& processMap = mPresentsByProcess[event.ProcessId];
+    processMap.emplace(event.QpcTime, pEvent);
+
+    auto& processSwapChainDeque = mPresentsByProcessAndSwapChain[std::make_tuple(event.ProcessId, event.SwapChainAddress)];
+    processSwapChainDeque.emplace_back(pEvent);
+
+    // Set the caller's local event instance to completed so the assert
+    // in ~PresentEvent() doesn't fire when it is destructed.
+    event.Completed = true;
+}
+
+void PMTraceConsumer::RuntimePresentStop(EVENT_HEADER const& hdr, bool AllowPresentBatching)
+{
+    auto eventIter = mPresentByThreadId.find(hdr.ThreadId);
+    if (eventIter == mPresentByThreadId.end()) {
+        return;
+    }
+    auto &event = *eventIter->second;
+
+    assert(event.QpcTime <= *(uint64_t*) &hdr.TimeStamp);
+    event.TimeTaken = *(uint64_t*) &hdr.TimeStamp - event.QpcTime;
+
+    if (!AllowPresentBatching || mSimpleMode) {
+        event.FinalState = AllowPresentBatching ? PresentResult::Presented : PresentResult::Discarded;
+        CompletePresent(eventIter->second);
+    }
+
+    mPresentByThreadId.erase(eventIter);
+}
+
+void HandleNTProcessEvent(EVENT_RECORD* pEventRecord, PMTraceConsumer* pmConsumer)
+{
+    NTProcessEvent event;
+
+    switch (pEventRecord->EventHeader.EventDescriptor.Opcode) {
+    case EVENT_TRACE_TYPE_START:
+    case EVENT_TRACE_TYPE_DC_START:
+        pmConsumer->mMetadata.GetEventData(pEventRecord, L"ProcessId",     &event.ProcessId);
+        pmConsumer->mMetadata.GetEventData(pEventRecord, L"ImageFileName", &event.ImageFileName);
+        break;
+
+    case EVENT_TRACE_TYPE_END:
+    case EVENT_TRACE_TYPE_DC_END:
+        pmConsumer->mMetadata.GetEventData(pEventRecord, L"ProcessId", &event.ProcessId);
+        break;
+    }
+
+    {
+        auto lock = scoped_lock(pmConsumer->mNTProcessEventMutex);
+        pmConsumer->mNTProcessEvents.emplace_back(event);
+    }
+}
+
+void HandleMetadataEvent(EVENT_RECORD* pEventRecord, PMTraceConsumer* pmConsumer)
+{
+    if (pEventRecord->EventHeader.EventDescriptor.Opcode == EVENT_METADATA_LOG_TYPE_TRACE_EVENT_INFO)
+    {
+        TRACE_EVENT_INFO const* const pTraceEventInfo = reinterpret_cast<TRACE_EVENT_INFO const*>(pEventRecord->UserData);
+
+        if (pTraceEventInfo->DecodingSource == DecodingSourceTlg ||
+            pTraceEventInfo->EventDescriptor.Channel == 0xB)
+        {
+            // Unlikely to have tracelogging metadata, but don't store it.
+            return;
+        }
+
+        pmConsumer->mMetadata.InsertMetadata(
+            pTraceEventInfo->ProviderGuid,
+            pTraceEventInfo->EventDescriptor,
+            pTraceEventInfo,
+            pEventRecord->UserDataLength);
+    }
+}
+