--- conflicted
+++ resolved
@@ -22,6 +22,8 @@
 #include "Debug.hpp"
 #include "TraceConsumer.hpp"
 
+#include "ETW/Microsoft_Windows_DxgKrnl.h"
+
 // PresentMode represents the different paths a present can take on windows.
 //
 // Hardware_Legacy_Flip:
@@ -37,9 +39,6 @@
 //     -> QueueSubmit (by thread, for submit sequence)
 //     -> QueueComplete (by submit sequence, indicates ready and screen time)
 // Distinction between FS and windowed blt is done by the lack of other events.
-//
-// Hardware_Direct_Flip:
-//     N/A, not currently uniquely detectable (follows the same path as Composed_Flip)
 //
 // Hardware_Independent_Flip:
 //     Follows same path as Composed_Flip, but TokenStateChanged indicates IndependentFlip
@@ -73,27 +72,29 @@
 //     -> DWM FlipChain (by legacy blit token, for hWnd and marks hWnd active for composition)
 //     -> Follows the Windowed_Blit path for tracking to screen
 //
+// Hardware_Composed_Independent_Flip:
+//     Identical to hardware independent flip, but VSyncDPCMPO and HSyncDPCMPO contains more than one valid plane and SubmitSequence.
+//
+// The following present modes are not currently detected by PresentMon:
+//
+// Hardware_Direct_Flip:
+//     Not uniquely detectable through ETW (follows the same path as Composed_Flip)
+//
 // Composed Composition Atlas (DirectComposition):
+//     Unable to track composition dependencies, leading to incorrect/misleading metrics.
 //     Runtime PresentStart
 //     -> DxgKrnl_PresentHistory_Start (use model field for classification, get token ptr)
 //     -> DxgKrnl_PresentHistory_Info (by token ptr)
 //     -> Assume DWM will compose this buffer on next present (missing InFrame event), follow windowed blit paths to screen time
-//
-// Hardware_Composed_Independent_Flip:
-//     Identical to hardware independent flip, but VSyncDPCMPO and HSyncDPCMPO contains more than one valid plane and SubmitSequence.
 
 enum class PresentMode {
     Unknown,
     Hardware_Legacy_Flip,
     Hardware_Legacy_Copy_To_Front_Buffer,
-    /* Not detected:
-    Hardware_Direct_Flip,
-    */
     Hardware_Independent_Flip,
     Composed_Flip,
     Composed_Copy_GPU_GDI,
     Composed_Copy_CPU_GDI,
-    Composed_Composition_Atlas,
     Hardware_Composed_Independent_Flip,
 };
 
@@ -186,57 +187,6 @@
     PresentEvent(PresentEvent const& copy); // dne
 };
 
-<<<<<<< HEAD
-=======
-// A high-level description of the sequence of events for each present type,
-// ignoring runtime end:
-//
-// Hardware Legacy Flip:
-//   Runtime PresentStart -> Flip (by thread/process, for classification) -> QueueSubmit (by thread, for submit sequence) ->
-//   MMIOFlip (by submit sequence, for ready time and immediate flags) [-> VSyncDPC (by submit sequence, for screen time)]
-//
-// Composed Flip (FLIP_SEQUENTIAL, FLIP_DISCARD, FlipEx):
-//   Runtime PresentStart -> TokenCompositionSurfaceObject (by thread/process, for classification and token key) ->
-//   PresentHistoryDetailed (by thread, for token ptr) -> QueueSubmit (by thread, for submit sequence) ->
-//   DxgKrnl_PresentHistory (by token ptr, for ready time) and TokenStateChanged (by token key, for discard status and intent to present) ->
-//   DWM Present (consumes most recent present per hWnd, marks DWM thread ID) ->
-//   A fullscreen present is issued by DWM, and when it completes, this present is on screen
-//
-// Hardware Direct Flip:
-//   N/A, not currently uniquely detectable (follows the same path as composed flip)
-//
-// Hardware Independent Flip:
-//   Follows composed flip, TokenStateChanged indicates IndependentFlip -> MMIOFlip (by submit sequence, for immediate flags)
-//   [-> VSyncDPC or HSyncDPC (by submit sequence, for screen time)]
-//
-// Hardware Composed Independent Flip:
-//   Identical to hardware independent flip, but VSyncDPCMPO and HSyncDPCMPO contains more than one valid plane and SubmitSequence.
-//
-// Composed Copy with GPU GDI (a.k.a. Win7 Blit):
-//   Runtime PresentStart -> DxgKrnl_Blit (by thread/process, for classification) ->
-//   DxgKrnl_PresentHistoryDetailed (by thread, for token ptr and classification) -> DxgKrnl_Present (by thread, for hWnd) ->
-//   DxgKrnl_PresentHistory (by token ptr, for ready time) -> DWM UpdateWindow (by hWnd, marks hWnd active for composition) ->
-//   DWM Present (consumes most recent present per hWnd, marks DWM thread ID) ->
-//   A fullscreen present is issued by DWM, and when it completes, this present is on screen
-//
-// Hardware Copy to front buffer:
-//   Runtime PresentStart -> DxgKrnl_Blit (by thread/process, for classification) -> QueueSubmit (by thread, for submit sequence) ->
-//   QueueComplete (by submit sequence, indicates ready and screen time)
-//   Distinction between FS and windowed blt is done by LACK of other events
-//
-// Composed Copy with CPU GDI (a.k.a. Vista Blit):
-//   Runtime PresentStart -> DxgKrnl_Blit (by thread/process, for classification) ->
-//   SubmitPresentHistory (by thread, for token ptr, legacy blit token, and classification) ->
-//   DxgKrnl_PresentHistory (by token ptr, for ready time) ->
-//   DWM FlipChain (by legacy blit token, for hWnd and marks hWnd active for composition) ->
-//   Follows the Windowed_Blit path for tracking to screen
-//
-// Composed Composition Atlas (DirectComposition):
-//   SubmitPresentHistory (use model field for classification, get token ptr) -> DxgKrnl_PresentHistory (by token ptr) -> Disabled
-//   Assume DWM will compose this buffer on next present (missing InFrame event), follow windowed blit paths to screen time
-//   This PresentMode is currently disabled and may not return in the future.
-
->>>>>>> 65904264
 struct PMTraceConsumer
 {
     PMTraceConsumer();
@@ -415,7 +365,7 @@
     void HandleDxgkMMIOFlipMPO(EVENT_HEADER const& hdr, uint32_t flipSubmitSequence, uint32_t flipEntryStatusAfterFlip, bool flipEntryStatusAfterFlipValid);
     void HandleDxgkSyncDPC(EVENT_HEADER const& hdr, uint32_t flipSubmitSequence);
     void HandleDxgkSyncDPCMPO(EVENT_HEADER const& hdr, uint32_t flipSubmitSequence, bool isMultiplane);
-    void HandleDxgkPresentHistory(EVENT_HEADER const& hdr, uint64_t token, uint64_t tokenData, PresentMode knownPresentMode);
+    void HandleDxgkPresentHistory(EVENT_HEADER const& hdr, uint64_t token, uint64_t tokenData, Microsoft_Windows_DxgKrnl::PresentModel presentModel);
     void HandleDxgkPresentHistoryInfo(EVENT_HEADER const& hdr, uint64_t token);
 
     void CompletePresent(std::shared_ptr<PresentEvent> const& p);
@@ -423,7 +373,6 @@
     void EnqueueDeferredCompletions(DeferredCompletions* deferredCompletions);
     void EnqueueDeferredPresent(std::shared_ptr<PresentEvent> const& p);
     std::shared_ptr<PresentEvent> FindOrCreatePresent(EVENT_HEADER const& hdr);
-    void IgnorePresent(std::shared_ptr<PresentEvent> present);
     void TrackPresentOnThread(std::shared_ptr<PresentEvent> present);
     void TrackPresent(std::shared_ptr<PresentEvent> present, OrderedPresents* presentsByThisProcess);
     void RemoveLostPresent(std::shared_ptr<PresentEvent> present);
