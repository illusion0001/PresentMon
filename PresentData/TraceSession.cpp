// Copyright (C) 2020-2022 Intel Corporation
// SPDX-License-Identifier: MIT

#define WIN32_LEAN_AND_MEAN
#define VC_EXTRALEAN
#include <assert.h>
#include <stddef.h>
#include <windows.h>
#include <evntcons.h> // must include after windows.h

#include "TraceSession.hpp"

#include "Debug.hpp"
#include "PresentMonTraceConsumer.hpp"
#include "MixedRealityTraceConsumer.hpp"

#include "ETW/Microsoft_Windows_D3D9.h"
#include "ETW/Microsoft_Windows_Dwm_Core.h"
#include "ETW/Microsoft_Windows_DXGI.h"
#include "ETW/Microsoft_Windows_DxgKrnl.h"
#include "ETW/Microsoft_Windows_EventMetadata.h"
#include "ETW/Microsoft_Windows_Win32k.h"
#include "ETW/NT_Process.h"

namespace {

struct TraceProperties : public EVENT_TRACE_PROPERTIES {
    wchar_t mSessionName[MAX_PATH];
};

struct FilteredProvider {
    std::vector<USHORT> eventIds_;
    uint64_t anyKeywordMask_;
    uint64_t allKeywordMask_;
    uint8_t maxLevel_;

    FilteredProvider()
        : anyKeywordMask_(0)
        , allKeywordMask_(0)
        , maxLevel_(0)
    {
        eventIds_.reserve(MAX_EVENT_FILTER_EVENT_ID_COUNT);
    }

    void ClearFilter()
    {
        eventIds_.clear();
        anyKeywordMask_ = 0;
        allKeywordMask_ = 0;
        maxLevel_ = 0;
    }

    template<typename T>
    void AddEvent()
    {
        eventIds_.push_back(T::Id);

        #pragma warning(suppress: 4984) // C++17 extension
        if constexpr ((uint64_t) T::Keyword != 0ull) {
            anyKeywordMask_ |= (uint64_t) T::Keyword;
            if (allKeywordMask_ == 0) {
                allKeywordMask_ = (uint64_t) T::Keyword;
            } else {
                allKeywordMask_ &= (uint64_t) T::Keyword;
            }
        }

        maxLevel_ = max(maxLevel_, T::Level);
    }

    ULONG Enable(
        TRACEHANDLE sessionHandle,
        GUID const& sessionGuid,
        GUID const& providerGuid)
    {
        assert(eventIds_.size() >= ANYSIZE_ARRAY);
        assert(eventIds_.size() <= MAX_EVENT_FILTER_EVENT_ID_COUNT);
        auto memorySize = sizeof(EVENT_FILTER_EVENT_ID) + sizeof(USHORT) * (eventIds_.size() - ANYSIZE_ARRAY);
        auto memory = _aligned_malloc(memorySize, alignof(USHORT));
        if (memory == nullptr) {
            return ERROR_NOT_ENOUGH_MEMORY;
        }

        auto filterEventIds = (EVENT_FILTER_EVENT_ID*) memory;
        filterEventIds->FilterIn = TRUE;
        filterEventIds->Reserved = 0;
        filterEventIds->Count = 0;
        for (auto id : eventIds_) {
            filterEventIds->Events[filterEventIds->Count++] = id;
        }

        EVENT_FILTER_DESCRIPTOR filterDesc = {};
        filterDesc.Ptr = (ULONGLONG) filterEventIds;
        filterDesc.Size = (ULONG) memorySize;
        filterDesc.Type = EVENT_FILTER_TYPE_EVENT_ID;

        ENABLE_TRACE_PARAMETERS params = {};
        params.Version = ENABLE_TRACE_PARAMETERS_VERSION_2;
        params.EnableProperty = EVENT_ENABLE_PROPERTY_IGNORE_KEYWORD_0;
        params.SourceId = sessionGuid;
        params.EnableFilterDesc = &filterDesc;
        params.FilterDescCount = 1;

        ULONG timeout = 0;
        auto status = EnableTraceEx2(sessionHandle, &providerGuid, EVENT_CONTROL_CODE_ENABLE_PROVIDER,
                                     maxLevel_, anyKeywordMask_, allKeywordMask_, timeout, &params);

        _aligned_free(memory);

        return status;
    }
};

ULONG EnableProviders(
    TRACEHANDLE sessionHandle,
    GUID const& sessionGuid,
    PMTraceConsumer* pmConsumer,
    MRTraceConsumer* mrConsumer)
{
    FilteredProvider provider;
    ULONG status = 0;

    // Start backend providers first to reduce Presents being queued up before
    // we can track them.

    // Microsoft_Windows_DxgKrnl
<<<<<<< HEAD
    provider.ClearFilter();
    provider.AddEvent<Microsoft_Windows_DxgKrnl::PresentHistory_Start>();
=======
    // Microsoft_Windows_DxgKrnl::Keyword::Microsoft_Windows_DxgKrnl_Performance keyword is not used in filtering as it unexpectedly enables other keywords, leading to performance degradation.
    anyKeywordMask =
        (uint64_t) Microsoft_Windows_DxgKrnl::Keyword::Base;
    allKeywordMask = 0;
    eventIds = {
        Microsoft_Windows_DxgKrnl::PresentHistory_Start::Id,
    };
>>>>>>> 902fa846
    if (pmConsumer->mTrackDisplay) {
        provider.AddEvent<Microsoft_Windows_DxgKrnl::Blit_Info>();
        provider.AddEvent<Microsoft_Windows_DxgKrnl::Flip_Info>();
        provider.AddEvent<Microsoft_Windows_DxgKrnl::IndependentFlip_Info>();
        provider.AddEvent<Microsoft_Windows_DxgKrnl::FlipMultiPlaneOverlay_Info>();
        provider.AddEvent<Microsoft_Windows_DxgKrnl::HSyncDPCMultiPlane_Info>();
        provider.AddEvent<Microsoft_Windows_DxgKrnl::VSyncDPCMultiPlane_Info>();
        provider.AddEvent<Microsoft_Windows_DxgKrnl::MMIOFlip_Info>();
        provider.AddEvent<Microsoft_Windows_DxgKrnl::MMIOFlipMultiPlaneOverlay_Info>();
        provider.AddEvent<Microsoft_Windows_DxgKrnl::Present_Info>();
        provider.AddEvent<Microsoft_Windows_DxgKrnl::PresentHistory_Info>();
        provider.AddEvent<Microsoft_Windows_DxgKrnl::PresentHistoryDetailed_Start>();
        provider.AddEvent<Microsoft_Windows_DxgKrnl::QueuePacket_Start>();
        provider.AddEvent<Microsoft_Windows_DxgKrnl::QueuePacket_Stop>();
        provider.AddEvent<Microsoft_Windows_DxgKrnl::VSyncDPC_Info>();
    }
    status = provider.Enable(sessionHandle, sessionGuid, Microsoft_Windows_DxgKrnl::GUID);
    if (status != ERROR_SUCCESS) return status;

    status = EnableTraceEx2(sessionHandle, &Microsoft_Windows_DxgKrnl::Win7::GUID, EVENT_CONTROL_CODE_ENABLE_PROVIDER,
                            TRACE_LEVEL_INFORMATION, 0, 0, 0, nullptr);
    if (status != ERROR_SUCCESS) return status;

    if (pmConsumer->mTrackDisplay) {
        // Microsoft_Windows_Win32k
        provider.ClearFilter();
        provider.AddEvent<Microsoft_Windows_Win32k::TokenCompositionSurfaceObject_Info>();
        provider.AddEvent<Microsoft_Windows_Win32k::TokenStateChanged_Info>();
        status = provider.Enable(sessionHandle, sessionGuid, Microsoft_Windows_Win32k::GUID);
        if (status != ERROR_SUCCESS) return status;

        // Microsoft_Windows_Dwm_Core
        provider.ClearFilter();
        provider.AddEvent<Microsoft_Windows_Dwm_Core::MILEVENT_MEDIA_UCE_PROCESSPRESENTHISTORY_GetPresentHistory_Info>();
        provider.AddEvent<Microsoft_Windows_Dwm_Core::SCHEDULE_PRESENT_Start>();
        provider.AddEvent<Microsoft_Windows_Dwm_Core::SCHEDULE_SURFACEUPDATE_Info>();
        provider.AddEvent<Microsoft_Windows_Dwm_Core::FlipChain_Pending>();
        provider.AddEvent<Microsoft_Windows_Dwm_Core::FlipChain_Complete>();
        provider.AddEvent<Microsoft_Windows_Dwm_Core::FlipChain_Dirty>();
        status = provider.Enable(sessionHandle, sessionGuid, Microsoft_Windows_Dwm_Core::GUID);
        if (status != ERROR_SUCCESS) return status;

        status = EnableTraceEx2(sessionHandle, &Microsoft_Windows_Dwm_Core::Win7::GUID, EVENT_CONTROL_CODE_ENABLE_PROVIDER,
                                TRACE_LEVEL_VERBOSE, 0, 0, 0, nullptr);
        if (status != ERROR_SUCCESS) return status;
    }

    // Microsoft_Windows_DXGI
    provider.ClearFilter();
    provider.AddEvent<Microsoft_Windows_DXGI::Present_Start>();
    provider.AddEvent<Microsoft_Windows_DXGI::Present_Stop>();
    provider.AddEvent<Microsoft_Windows_DXGI::PresentMultiplaneOverlay_Start>();
    provider.AddEvent<Microsoft_Windows_DXGI::PresentMultiplaneOverlay_Stop>();
    status = provider.Enable(sessionHandle, sessionGuid, Microsoft_Windows_DXGI::GUID);
    if (status != ERROR_SUCCESS) return status;

    // Microsoft_Windows_D3D9
    provider.ClearFilter();
    provider.AddEvent<Microsoft_Windows_D3D9::Present_Start>();
    provider.AddEvent<Microsoft_Windows_D3D9::Present_Stop>();
    status = provider.Enable(sessionHandle, sessionGuid, Microsoft_Windows_D3D9::GUID);
    if (status != ERROR_SUCCESS) return status;

    if (mrConsumer != nullptr) {
        // DHD
        status = EnableTraceEx2(sessionHandle, &DHD_PROVIDER_GUID, EVENT_CONTROL_CODE_ENABLE_PROVIDER,
                                TRACE_LEVEL_VERBOSE, 0x1C00000, 0, 0, nullptr);
        if (status != ERROR_SUCCESS) return status;

        if (!mrConsumer->mSimpleMode) {
            // SPECTRUMCONTINUOUS
            status = EnableTraceEx2(sessionHandle, &SPECTRUMCONTINUOUS_PROVIDER_GUID, EVENT_CONTROL_CODE_ENABLE_PROVIDER,
                                    TRACE_LEVEL_VERBOSE, 0x800000, 0, 0, nullptr);
            if (status != ERROR_SUCCESS) return status;
        }
    }

    return ERROR_SUCCESS;
}

void DisableProviders(TRACEHANDLE sessionHandle)
{
    ULONG status = 0;
    status = EnableTraceEx2(sessionHandle, &Microsoft_Windows_DXGI::GUID,           EVENT_CONTROL_CODE_DISABLE_PROVIDER, 0, 0, 0, 0, nullptr);
    status = EnableTraceEx2(sessionHandle, &Microsoft_Windows_D3D9::GUID,           EVENT_CONTROL_CODE_DISABLE_PROVIDER, 0, 0, 0, 0, nullptr);
    status = EnableTraceEx2(sessionHandle, &Microsoft_Windows_DxgKrnl::GUID,        EVENT_CONTROL_CODE_DISABLE_PROVIDER, 0, 0, 0, 0, nullptr);
    status = EnableTraceEx2(sessionHandle, &Microsoft_Windows_Win32k::GUID,         EVENT_CONTROL_CODE_DISABLE_PROVIDER, 0, 0, 0, 0, nullptr);
    status = EnableTraceEx2(sessionHandle, &Microsoft_Windows_Dwm_Core::GUID,       EVENT_CONTROL_CODE_DISABLE_PROVIDER, 0, 0, 0, 0, nullptr);
    status = EnableTraceEx2(sessionHandle, &Microsoft_Windows_Dwm_Core::Win7::GUID, EVENT_CONTROL_CODE_DISABLE_PROVIDER, 0, 0, 0, 0, nullptr);
    status = EnableTraceEx2(sessionHandle, &Microsoft_Windows_DxgKrnl::Win7::GUID,  EVENT_CONTROL_CODE_DISABLE_PROVIDER, 0, 0, 0, 0, nullptr);
    status = EnableTraceEx2(sessionHandle, &DHD_PROVIDER_GUID,                      EVENT_CONTROL_CODE_DISABLE_PROVIDER, 0, 0, 0, 0, nullptr);
    status = EnableTraceEx2(sessionHandle, &SPECTRUMCONTINUOUS_PROVIDER_GUID,       EVENT_CONTROL_CODE_DISABLE_PROVIDER, 0, 0, 0, 0, nullptr);
}

template<
    bool SAVE_FIRST_TIMESTAMP,
    bool TRACK_DISPLAY,
    bool TRACK_WMR>
void CALLBACK EventRecordCallback(EVENT_RECORD* pEventRecord)
{
    auto session = (TraceSession*) pEventRecord->UserContext;
    auto const& hdr = pEventRecord->EventHeader;

    #pragma warning(push)
    #pragma warning(disable: 4984) // c++17 extension

    if constexpr (SAVE_FIRST_TIMESTAMP) {
        if (session->mStartQpc.QuadPart == 0) {
            session->mStartQpc = hdr.TimeStamp;
        }
    }

    if (hdr.ProviderId == Microsoft_Windows_DxgKrnl::GUID) {
        session->mPMConsumer->HandleDXGKEvent(pEventRecord);
        return;
    }
    if (hdr.ProviderId == Microsoft_Windows_DXGI::GUID) {
        session->mPMConsumer->HandleDXGIEvent(pEventRecord);
        return;
    }
    if (hdr.ProviderId == Microsoft_Windows_D3D9::GUID) {
        session->mPMConsumer->HandleD3D9Event(pEventRecord);
        return;
    }
    if (hdr.ProviderId == NT_Process::GUID) {
        session->mPMConsumer->HandleNTProcessEvent(pEventRecord);
        return;
    }
    if (hdr.ProviderId == Microsoft_Windows_DxgKrnl::Win7::PRESENTHISTORY_GUID) {
        session->mPMConsumer->HandleWin7DxgkPresentHistory(pEventRecord);
        return;
    }
    if (hdr.ProviderId == Microsoft_Windows_EventMetadata::GUID) {
        session->mPMConsumer->HandleMetadataEvent(pEventRecord);
        return;
    }

    if constexpr (TRACK_DISPLAY) {
        if (hdr.ProviderId == Microsoft_Windows_Win32k::GUID) {
            session->mPMConsumer->HandleWin32kEvent(pEventRecord);
            return;
        }
    }

    if constexpr (TRACK_DISPLAY) {
        if (hdr.ProviderId == Microsoft_Windows_Dwm_Core::GUID) {
            session->mPMConsumer->HandleDWMEvent(pEventRecord);
            return;
        }
        if (hdr.ProviderId == Microsoft_Windows_Dwm_Core::Win7::GUID) {
            session->mPMConsumer->HandleDWMEvent(pEventRecord);
            return;
        }
        if (hdr.ProviderId == Microsoft_Windows_DxgKrnl::Win7::BLT_GUID) {
            session->mPMConsumer->HandleWin7DxgkBlt(pEventRecord);
            return;
        }
        if (hdr.ProviderId == Microsoft_Windows_DxgKrnl::Win7::FLIP_GUID) {
            session->mPMConsumer->HandleWin7DxgkFlip(pEventRecord);
            return;
        }
        if (hdr.ProviderId == Microsoft_Windows_DxgKrnl::Win7::QUEUEPACKET_GUID) {
            session->mPMConsumer->HandleWin7DxgkQueuePacket(pEventRecord);
            return;
        }
        if (hdr.ProviderId == Microsoft_Windows_DxgKrnl::Win7::VSYNCDPC_GUID) {
            session->mPMConsumer->HandleWin7DxgkVSyncDPC(pEventRecord);
            return;
        }
        if (hdr.ProviderId == Microsoft_Windows_DxgKrnl::Win7::MMIOFLIP_GUID) {
            session->mPMConsumer->HandleWin7DxgkMMIOFlip(pEventRecord);
            return;
        }

        if constexpr (TRACK_WMR) {
            if (hdr.ProviderId == SPECTRUMCONTINUOUS_PROVIDER_GUID) {
                session->mMRConsumer->HandleSpectrumContinuousEvent(pEventRecord);
                return;
            }
        }
    }

    if constexpr (TRACK_WMR) {
        if (hdr.ProviderId == DHD_PROVIDER_GUID) {
            session->mMRConsumer->HandleDHDEvent(pEventRecord);
            return;
        }
    }

    #pragma warning(pop)
}

template<bool SAVE_FIRST_TIMESTAMP, bool TRACK_DISPLAY>
PEVENT_RECORD_CALLBACK GetEventRecordCallback(bool trackWMR)
{
    return trackWMR ? &EventRecordCallback<SAVE_FIRST_TIMESTAMP, TRACK_DISPLAY, true>
                    : &EventRecordCallback<SAVE_FIRST_TIMESTAMP, TRACK_DISPLAY, false>;
}

template<bool SAVE_FIRST_TIMESTAMP, bool TRACK_DISPLAY>
PEVENT_RECORD_CALLBACK GetEventRecordCallback(bool trackInput, bool trackWMR, bool trackINTC, bool trackPower)
{
    return trackInput ? GetEventRecordCallback<SAVE_FIRST_TIMESTAMP, TRACK_DISPLAY, true>(trackWMR, trackINTC, trackPower)
                      : GetEventRecordCallback<SAVE_FIRST_TIMESTAMP, TRACK_DISPLAY, false>(trackWMR, trackINTC, trackPower);
}

template<bool SAVE_FIRST_TIMESTAMP>
PEVENT_RECORD_CALLBACK GetEventRecordCallback(bool trackDisplay, bool trackWMR)
{
    return trackDisplay ? GetEventRecordCallback<SAVE_FIRST_TIMESTAMP, true>(trackWMR)
                        : GetEventRecordCallback<SAVE_FIRST_TIMESTAMP, false>(trackWMR);
}

PEVENT_RECORD_CALLBACK GetEventRecordCallback(bool saveFirstTimestamp, bool trackDisplay, bool trackWMR)
{
    return saveFirstTimestamp ? GetEventRecordCallback<true>(trackDisplay, trackWMR)
                              : GetEventRecordCallback<false>(trackDisplay, trackWMR);
}

ULONG CALLBACK BufferCallback(EVENT_TRACE_LOGFILEA* pLogFile)
{
    auto session = (TraceSession*) pLogFile->Context;
    return session->mContinueProcessingBuffers; // TRUE = continue processing events, FALSE = return out of ProcessTrace()
}

}

ULONG TraceSession::Start(
    PMTraceConsumer* pmConsumer,
    MRTraceConsumer* mrConsumer,
    char const* etlPath,
    char const* sessionName)
{
    assert(mSessionHandle == 0);
    assert(mTraceHandle == INVALID_PROCESSTRACE_HANDLE);
    mStartQpc.QuadPart = 0;
    mPMConsumer = pmConsumer;
    mMRConsumer = mrConsumer;
    mContinueProcessingBuffers = TRUE;

    // -------------------------------------------------------------------------
    // Configure trace properties
    EVENT_TRACE_LOGFILEA traceProps = {};
    traceProps.LogFileName = (char*) etlPath;
    traceProps.ProcessTraceMode = PROCESS_TRACE_MODE_EVENT_RECORD | PROCESS_TRACE_MODE_RAW_TIMESTAMP;
    traceProps.Context = this;
    /* Output members (passed also to BufferCallback):
    traceProps.CurrentTime
    traceProps.BuffersRead
    traceProps.CurrentEvent
    traceProps.LogfileHeader
    traceProps.BufferSize
    traceProps.Filled
    traceProps.IsKernelTrace
    */

    // Redirect to a specialized event handler based on the tracking parameters.
    auto saveFirstTimestamp = etlPath != nullptr;
    traceProps.EventRecordCallback = GetEventRecordCallback(
        saveFirstTimestamp,
        pmConsumer->mTrackDisplay,
        mrConsumer != nullptr);

    // When processing log files, we need to use the buffer callback in case
    // the user wants to stop processing before the entire log has been parsed.
    if (traceProps.LogFileName != nullptr) {
        traceProps.BufferCallback = &BufferCallback;
    }

    // -------------------------------------------------------------------------
    // For realtime collection, start the session with the required providers
    if (traceProps.LogFileName == nullptr) {
        traceProps.LoggerName = (char*) sessionName;
        traceProps.ProcessTraceMode |= PROCESS_TRACE_MODE_REAL_TIME;

        TraceProperties sessionProps = {};
        sessionProps.Wnode.BufferSize = (ULONG) sizeof(TraceProperties);
        sessionProps.Wnode.ClientContext = 1;                     // Clock resolution to use when logging the timestamp for each event; 1 == query performance counter
        sessionProps.LogFileMode = EVENT_TRACE_REAL_TIME_MODE;    // We have a realtime consumer, not writing to a log file
        sessionProps.LogFileNameOffset = 0;                       // 0 means no output log file
        sessionProps.LoggerNameOffset = offsetof(TraceProperties, mSessionName);  // Location of session name; will be written by StartTrace()
        /* Not used:
        sessionProps.Wnode.Guid               // Only needed for private or kernel sessions, otherwise it's an output
        sessionProps.FlushTimer               // How often in seconds buffers are flushed; 0=min (1 second)
        sessionProps.EnableFlags              // Which kernel providers to include in trace
        sessionProps.AgeLimit                 // n/a
        sessionProps.BufferSize = 0;          // Size of each tracing buffer in kB (max 1MB)
        sessionProps.MinimumBuffers = 200;    // Min tracing buffer pool size; must be at least 2 per processor
        sessionProps.MaximumBuffers = 0;      // Max tracing buffer pool size; min+20 by default
        sessionProps.MaximumFileSize = 0;     // Max file size in MB
        */
        /* The following members are output variables, set by StartTrace() and/or ControlTrace()
        sessionProps.Wnode.HistoricalContext  // handle to the event tracing session
        sessionProps.Wnode.TimeStamp          // time this structure was updated
        sessionProps.Wnode.Guid               // session Guid
        sessionProps.Wnode.Flags              // e.g., WNODE_FLAG_TRACED_GUID
        sessionProps.NumberOfBuffers          // trace buffer pool size
        sessionProps.FreeBuffers              // trace buffer pool free count
        sessionProps.EventsLost               // count of events not written
        sessionProps.BuffersWritten           // buffers written in total
        sessionProps.LogBuffersLost           // buffers that couldn't be written to the log
        sessionProps.RealTimeBuffersLost      // buffers that couldn't be delivered to the realtime consumer
        sessionProps.LoggerThreadId           // tracing session identifier
        */

        auto status = StartTraceA(&mSessionHandle, sessionName, &sessionProps);
        if (status != ERROR_SUCCESS) {
            mSessionHandle = 0;
            return status;
        }

        status = EnableProviders(mSessionHandle, sessionProps.Wnode.Guid, pmConsumer, mrConsumer);
        if (status != ERROR_SUCCESS) {
            Stop();
            return status;
        }
    }

    // -------------------------------------------------------------------------
    // Open the trace
    mTraceHandle = OpenTraceA(&traceProps);
    if (mTraceHandle == INVALID_PROCESSTRACE_HANDLE) {
        auto lastError = GetLastError();
        Stop();
        return lastError;
    }

    // -------------------------------------------------------------------------
    // Save the initial time to base capture off of.  ETL captures use the
    // time of the first event, which matches GPUVIEW usage, and realtime
    // captures are based off the timestamp here.

    switch (traceProps.LogfileHeader.ReservedFlags) {
    case 2: // System time
        mQpcFrequency.QuadPart = 10000000ull;
        break;
    case 3: // CPU cycle counter
        mQpcFrequency.QuadPart = 1000000ull * traceProps.LogfileHeader.CpuSpeedInMHz;
        break;
    default: // 1 == QPC
        mQpcFrequency = traceProps.LogfileHeader.PerfFreq;
        break;
    }

    if (!saveFirstTimestamp) {
        QueryPerformanceCounter(&mStartQpc);
    }

    DebugInitialize(&mStartQpc, mQpcFrequency);

    return ERROR_SUCCESS;
}

void TraceSession::Stop()
{
    ULONG status = 0;

    // If collecting realtime events, CloseTrace() will cause ProcessTrace() to
    // stop filling buffers and it will return after it finishes processing
    // events already in it's buffers.
    //
    // If collecting from a log file, ProcessTrace() will continue to process
    // the entire file though, which is why we cancel the processing from the
    // BufferCallback in this case.
    mContinueProcessingBuffers = FALSE;

    // Shutdown the trace and session.
    status = CloseTrace(mTraceHandle);
    mTraceHandle = INVALID_PROCESSTRACE_HANDLE;

    if (mSessionHandle != 0) {
        DisableProviders(mSessionHandle);

        TraceProperties sessionProps = {};
        sessionProps.Wnode.BufferSize = (ULONG) sizeof(TraceProperties);
        sessionProps.LoggerNameOffset = offsetof(TraceProperties, mSessionName);
        status = ControlTraceW(mSessionHandle, nullptr, &sessionProps, EVENT_TRACE_CONTROL_STOP);

        mSessionHandle = 0;
    }
}

ULONG TraceSession::StopNamedSession(char const* sessionName)
{
    TraceProperties sessionProps = {};
    sessionProps.Wnode.BufferSize = (ULONG) sizeof(TraceProperties);
    sessionProps.LoggerNameOffset = offsetof(TraceProperties, mSessionName);
    return ControlTraceA((TRACEHANDLE) 0, sessionName, &sessionProps, EVENT_TRACE_CONTROL_STOP);
}


ULONG TraceSession::CheckLostReports(ULONG* eventsLost, ULONG* buffersLost) const
{
    TraceProperties sessionProps = {};
    sessionProps.Wnode.BufferSize = (ULONG) sizeof(TraceProperties);
    sessionProps.LoggerNameOffset = offsetof(TraceProperties, mSessionName);

    auto status = ControlTraceW(mSessionHandle, nullptr, &sessionProps, EVENT_TRACE_CONTROL_QUERY);
    *eventsLost = sessionProps.EventsLost;
    *buffersLost = sessionProps.RealTimeBuffersLost;
    return status;
}<|MERGE_RESOLUTION|>--- conflicted
+++ resolved
@@ -124,18 +124,8 @@
     // we can track them.
 
     // Microsoft_Windows_DxgKrnl
-<<<<<<< HEAD
     provider.ClearFilter();
     provider.AddEvent<Microsoft_Windows_DxgKrnl::PresentHistory_Start>();
-=======
-    // Microsoft_Windows_DxgKrnl::Keyword::Microsoft_Windows_DxgKrnl_Performance keyword is not used in filtering as it unexpectedly enables other keywords, leading to performance degradation.
-    anyKeywordMask =
-        (uint64_t) Microsoft_Windows_DxgKrnl::Keyword::Base;
-    allKeywordMask = 0;
-    eventIds = {
-        Microsoft_Windows_DxgKrnl::PresentHistory_Start::Id,
-    };
->>>>>>> 902fa846
     if (pmConsumer->mTrackDisplay) {
         provider.AddEvent<Microsoft_Windows_DxgKrnl::Blit_Info>();
         provider.AddEvent<Microsoft_Windows_DxgKrnl::Flip_Info>();
@@ -152,6 +142,14 @@
         provider.AddEvent<Microsoft_Windows_DxgKrnl::QueuePacket_Stop>();
         provider.AddEvent<Microsoft_Windows_DxgKrnl::VSyncDPC_Info>();
     }
+    // BEGIN WORKAROUND: Don't filter DXGK events using the Performance keyword,
+    // as that can have side-effects with negative performance impact on some
+    // versions of Windows.
+    if (provider.anyKeywordMask_ & (uint64_t) Microsoft_Windows_DxgKrnl::Keyword::Microsoft_Windows_DxgKrnl_Performance) {
+        provider.anyKeywordMask_ &= ~(uint64_t) Microsoft_Windows_DxgKrnl::Keyword::Microsoft_Windows_DxgKrnl_Performance;
+        provider.allKeywordMask_ = 0;
+    }
+    // END WORKAROUND
     status = provider.Enable(sessionHandle, sessionGuid, Microsoft_Windows_DxgKrnl::GUID);
     if (status != ERROR_SUCCESS) return status;
 
