﻿<?xml version="1.0" encoding="utf-8"?>
<Project DefaultTargets="Build" ToolsVersion="14.0" xmlns="http://schemas.microsoft.com/developer/msbuild/2003">
  <ItemGroup Label="ProjectConfigurations">
    <ProjectConfiguration Include="Debug|Win32">
      <Configuration>Debug</Configuration>
      <Platform>Win32</Platform>
    </ProjectConfiguration>
    <ProjectConfiguration Include="Debug|ARM">
      <Configuration>Debug</Configuration>
      <Platform>ARM</Platform>
    </ProjectConfiguration>
    <ProjectConfiguration Include="Release|Win32">
      <Configuration>Release</Configuration>
      <Platform>Win32</Platform>
    </ProjectConfiguration>
    <ProjectConfiguration Include="Release|ARM">
      <Configuration>Release</Configuration>
      <Platform>ARM</Platform>
    </ProjectConfiguration>
    <ProjectConfiguration Include="Debug|x64">
      <Configuration>Debug</Configuration>
      <Platform>x64</Platform>
    </ProjectConfiguration>
    <ProjectConfiguration Include="Debug|ARM64">
      <Configuration>Debug</Configuration>
      <Platform>ARM64</Platform>
    </ProjectConfiguration>
    <ProjectConfiguration Include="Release|x64">
      <Configuration>Release</Configuration>
      <Platform>x64</Platform>
    </ProjectConfiguration>
    <ProjectConfiguration Include="Release|ARM64">
      <Configuration>Release</Configuration>
      <Platform>ARM64</Platform>
    </ProjectConfiguration>
  </ItemGroup>
  <PropertyGroup Label="Globals">
    <ProjectGuid>{4EB9794B-1F12-48CE-ADC1-917E9810F29E}</ProjectGuid>
    <Keyword>Win32Proj</Keyword>
    <RootNamespace>PresentMon</RootNamespace>
    <WindowsTargetPlatformVersion>8.1</WindowsTargetPlatformVersion>
    <WindowsTargetPlatformVersion Condition="'$(Platform)'=='ARM'">10.0</WindowsTargetPlatformVersion>
    <WindowsTargetPlatformVersion Condition="'$(Platform)'=='ARM64'">10.0</WindowsTargetPlatformVersion>
  </PropertyGroup>
  <Import Project="$(VCTargetsPath)\Microsoft.Cpp.Default.props" />
  <PropertyGroup Label="Configuration">
    <ConfigurationType>Application</ConfigurationType>
    <PlatformToolset>v142</PlatformToolset>
    <CharacterSet>Unicode</CharacterSet>
  </PropertyGroup>
  <PropertyGroup Condition="'$(Configuration)'=='Debug'" Label="Configuration">
    <UseDebugLibraries>true</UseDebugLibraries>
  </PropertyGroup>
  <PropertyGroup Condition="'$(Configuration)'=='Release'" Label="Configuration">
    <UseDebugLibraries>false</UseDebugLibraries>
    <WholeProgramOptimization>true</WholeProgramOptimization>
  </PropertyGroup>
  <Import Project="$(VCTargetsPath)\Microsoft.Cpp.props" />
  <ImportGroup Label="ExtensionSettings">
  </ImportGroup>
  <ImportGroup Label="Shared">
  </ImportGroup>
  <ImportGroup Label="PropertySheets">
    <Import Project="$(UserRootDir)\Microsoft.Cpp.$(Platform).user.props" Condition="exists('$(UserRootDir)\Microsoft.Cpp.$(Platform).user.props')" Label="LocalAppDataPlatform" />
    <Import Project="..\PresentMon.props" />
  </ImportGroup>
  <PropertyGroup Label="UserMacros" />
  <PropertyGroup Condition="'$(Configuration)'=='Debug'">
    <LinkIncremental>true</LinkIncremental>
  </PropertyGroup>
  <PropertyGroup Condition="'$(Configuration)'=='Release'">
    <LinkIncremental>false</LinkIncremental>
  </PropertyGroup>
<<<<<<< HEAD
  <ItemDefinitionGroup>
=======
  <ItemDefinitionGroup Condition="'$(Configuration)|$(Platform)'=='Debug|Win32'">
    <ClCompile>
      <Optimization>Disabled</Optimization>
      <PreprocessorDefinitions>WIN32;_DEBUG;_CONSOLE;%(PreprocessorDefinitions)</PreprocessorDefinitions>
      <RuntimeLibrary>MultiThreadedDebug</RuntimeLibrary>
    </ClCompile>
    <Link>
      <SubSystem>Console</SubSystem>
      <GenerateDebugInformation>true</GenerateDebugInformation>
      <AdditionalLibraryDirectories>..\build\obj\PresentData-$(Platform)-$(Configuration)</AdditionalLibraryDirectories>
      <AdditionalDependencies>advapi32.lib;shell32.lib;shlwapi.lib;tdh.lib;PresentData.lib;user32.lib</AdditionalDependencies>
      <DelayLoadDLLs>advapi32.dll;shell32.dll;shlwapi.dll;user32.dll;tdh.dll</DelayLoadDLLs>
    </Link>
    <Manifest />
  </ItemDefinitionGroup>
  <ItemDefinitionGroup Condition="'$(Configuration)|$(Platform)'=='Debug|ARM'">
>>>>>>> 2e60a3bd
    <ClCompile>
      <PrecompiledHeader>
      </PrecompiledHeader>
      <PreprocessorDefinitions>_CONSOLE;%(PreprocessorDefinitions)</PreprocessorDefinitions>
    </ClCompile>
    <Link>
      <SubSystem>Console</SubSystem>
      <AdditionalLibraryDirectories>..\build\obj\PresentData-$(Platform)-$(Configuration)</AdditionalLibraryDirectories>
      <AdditionalDependencies>advapi32.lib;shell32.lib;shlwapi.lib;tdh.lib;PresentData.lib;user32.lib</AdditionalDependencies>
<<<<<<< HEAD
      <GenerateDebugInformation>true</GenerateDebugInformation>
=======
      <DelayLoadDLLs>advapi32.dll;shell32.dll;shlwapi.dll;user32.dll;tdh.dll</DelayLoadDLLs>
    </Link>
    <Manifest />
  </ItemDefinitionGroup>
  <ItemDefinitionGroup Condition="'$(Configuration)|$(Platform)'=='Debug|x64'">
    <ClCompile>
      <Optimization>Disabled</Optimization>
      <PreprocessorDefinitions>_DEBUG;_CONSOLE;%(PreprocessorDefinitions)</PreprocessorDefinitions>
      <RuntimeLibrary>MultiThreadedDebug</RuntimeLibrary>
    </ClCompile>
    <Link>
      <SubSystem>Console</SubSystem>
      <GenerateDebugInformation>true</GenerateDebugInformation>
      <AdditionalLibraryDirectories>..\build\obj\PresentData-$(Platform)-$(Configuration)</AdditionalLibraryDirectories>
      <AdditionalDependencies>advapi32.lib;shell32.lib;shlwapi.lib;tdh.lib;PresentData.lib;user32.lib</AdditionalDependencies>
      <DelayLoadDLLs>advapi32.dll;shell32.dll;shlwapi.dll;user32.dll;tdh.dll</DelayLoadDLLs>
>>>>>>> 2e60a3bd
    </Link>
  </ItemDefinitionGroup>
  <ItemDefinitionGroup Condition="'$(Configuration)'=='Debug'">
    <ClCompile>
      <Optimization>Disabled</Optimization>
      <PreprocessorDefinitions>_DEBUG;%(PreprocessorDefinitions)</PreprocessorDefinitions>
      <RuntimeLibrary>MultiThreadedDebug</RuntimeLibrary>
    </ClCompile>
<<<<<<< HEAD
=======
    <Link>
      <SubSystem>Console</SubSystem>
      <GenerateDebugInformation>true</GenerateDebugInformation>
      <AdditionalLibraryDirectories>..\build\obj\PresentData-$(Platform)-$(Configuration)</AdditionalLibraryDirectories>
      <AdditionalDependencies>advapi32.lib;shell32.lib;shlwapi.lib;tdh.lib;PresentData.lib;user32.lib</AdditionalDependencies>
      <DelayLoadDLLs>advapi32.dll;shell32.dll;shlwapi.dll;user32.dll;tdh.dll</DelayLoadDLLs>
    </Link>
    <Manifest />
>>>>>>> 2e60a3bd
  </ItemDefinitionGroup>
  <ItemDefinitionGroup Condition="'$(Configuration)'=='Release'">
    <ClCompile>
      <Optimization>MaxSpeed</Optimization>
      <FunctionLevelLinking>true</FunctionLevelLinking>
      <IntrinsicFunctions>true</IntrinsicFunctions>
      <PreprocessorDefinitions>NDEBUG;%(PreprocessorDefinitions)</PreprocessorDefinitions>
      <RuntimeLibrary>MultiThreaded</RuntimeLibrary>
    </ClCompile>
    <Link>
      <EnableCOMDATFolding>true</EnableCOMDATFolding>
      <OptimizeReferences>true</OptimizeReferences>
<<<<<<< HEAD
=======
      <GenerateDebugInformation>true</GenerateDebugInformation>
      <AdditionalLibraryDirectories>..\build\obj\PresentData-$(Platform)-$(Configuration)</AdditionalLibraryDirectories>
      <AdditionalDependencies>advapi32.lib;shell32.lib;shlwapi.lib;tdh.lib;PresentData.lib;user32.lib</AdditionalDependencies>
      <DelayLoadDLLs>advapi32.dll;shell32.dll;shlwapi.dll;user32.dll;tdh.dll</DelayLoadDLLs>
>>>>>>> 2e60a3bd
    </Link>
  </ItemDefinitionGroup>
  <ItemDefinitionGroup Condition="'$(Platform)'=='Win32'">
    <ClCompile>
      <PreprocessorDefinitions>WIN32;%(PreprocessorDefinitions)</PreprocessorDefinitions>
    </ClCompile>
<<<<<<< HEAD
=======
    <Link>
      <SubSystem>Console</SubSystem>
      <EnableCOMDATFolding>true</EnableCOMDATFolding>
      <OptimizeReferences>true</OptimizeReferences>
      <GenerateDebugInformation>true</GenerateDebugInformation>
      <AdditionalLibraryDirectories>..\build\obj\PresentData-$(Platform)-$(Configuration)</AdditionalLibraryDirectories>
      <AdditionalDependencies>advapi32.lib;shell32.lib;shlwapi.lib;tdh.lib;PresentData.lib;user32.lib</AdditionalDependencies>
      <DelayLoadDLLs>advapi32.dll;shell32.dll;shlwapi.dll;user32.dll;tdh.dll</DelayLoadDLLs>
    </Link>
    <Manifest />
  </ItemDefinitionGroup>
  <ItemDefinitionGroup Condition="'$(Configuration)|$(Platform)'=='Release|x64'">
    <ClCompile>
      <Optimization>MaxSpeed</Optimization>
      <FunctionLevelLinking>true</FunctionLevelLinking>
      <IntrinsicFunctions>true</IntrinsicFunctions>
      <PreprocessorDefinitions>NDEBUG;_CONSOLE;%(PreprocessorDefinitions)</PreprocessorDefinitions>
      <RuntimeLibrary>MultiThreaded</RuntimeLibrary>
    </ClCompile>
    <Link>
      <SubSystem>Console</SubSystem>
      <EnableCOMDATFolding>true</EnableCOMDATFolding>
      <OptimizeReferences>true</OptimizeReferences>
      <GenerateDebugInformation>true</GenerateDebugInformation>
      <AdditionalLibraryDirectories>..\build\obj\PresentData-$(Platform)-$(Configuration)</AdditionalLibraryDirectories>
      <AdditionalDependencies>advapi32.lib;shell32.lib;shlwapi.lib;tdh.lib;PresentData.lib;user32.lib</AdditionalDependencies>
      <DelayLoadDLLs>advapi32.dll;shell32.dll;shlwapi.dll;user32.dll;tdh.dll</DelayLoadDLLs>
    </Link>
    <Manifest />
>>>>>>> 2e60a3bd
  </ItemDefinitionGroup>
  <ItemDefinitionGroup Condition="'$(Platform)'=='ARM'">
    <ClCompile>
      <PreprocessorDefinitions>WIN32;%(PreprocessorDefinitions)</PreprocessorDefinitions>
    </ClCompile>
<<<<<<< HEAD
=======
    <Link>
      <SubSystem>Console</SubSystem>
      <EnableCOMDATFolding>true</EnableCOMDATFolding>
      <OptimizeReferences>true</OptimizeReferences>
      <GenerateDebugInformation>true</GenerateDebugInformation>
      <AdditionalLibraryDirectories>..\build\obj\PresentData-$(Platform)-$(Configuration)</AdditionalLibraryDirectories>
      <AdditionalDependencies>advapi32.lib;shell32.lib;shlwapi.lib;tdh.lib;PresentData.lib;user32.lib</AdditionalDependencies>
      <DelayLoadDLLs>advapi32.dll;shell32.dll;shlwapi.dll;user32.dll;tdh.dll</DelayLoadDLLs>
    </Link>
    <Manifest />
>>>>>>> 2e60a3bd
  </ItemDefinitionGroup>
  <ItemGroup>
    <ClCompile Include="CommandLine.cpp" />
    <ClCompile Include="Console.cpp" />
    <ClCompile Include="ConsumerThread.cpp" />
    <ClCompile Include="CsvOutput.cpp" />
    <ClCompile Include="LateStageReprojectionData.cpp" />
    <ClCompile Include="MainThread.cpp" />
    <ClCompile Include="OutputThread.cpp" />
    <ClCompile Include="Privilege.cpp" />
    <ClCompile Include="TraceSession.cpp" />
  </ItemGroup>
  <ItemGroup>
    <ClInclude Include="..\build\obj\generated\version.h" />
    <ClInclude Include="LateStageReprojectionData.hpp" />
    <ClInclude Include="PresentMon.hpp" />
  </ItemGroup>
  <ItemGroup>
    <None Include="..\CONTRIBUTING.md" />
    <None Include="..\README.md" />
  </ItemGroup>
  <ItemGroup>
    <Text Include="..\LICENSE.txt" />
  </ItemGroup>
  <Import Project="$(VCTargetsPath)\Microsoft.Cpp.targets" />
  <ImportGroup Label="ExtensionTargets">
  </ImportGroup>
</Project><|MERGE_RESOLUTION|>--- conflicted
+++ resolved
@@ -71,26 +71,7 @@
   <PropertyGroup Condition="'$(Configuration)'=='Release'">
     <LinkIncremental>false</LinkIncremental>
   </PropertyGroup>
-<<<<<<< HEAD
   <ItemDefinitionGroup>
-=======
-  <ItemDefinitionGroup Condition="'$(Configuration)|$(Platform)'=='Debug|Win32'">
-    <ClCompile>
-      <Optimization>Disabled</Optimization>
-      <PreprocessorDefinitions>WIN32;_DEBUG;_CONSOLE;%(PreprocessorDefinitions)</PreprocessorDefinitions>
-      <RuntimeLibrary>MultiThreadedDebug</RuntimeLibrary>
-    </ClCompile>
-    <Link>
-      <SubSystem>Console</SubSystem>
-      <GenerateDebugInformation>true</GenerateDebugInformation>
-      <AdditionalLibraryDirectories>..\build\obj\PresentData-$(Platform)-$(Configuration)</AdditionalLibraryDirectories>
-      <AdditionalDependencies>advapi32.lib;shell32.lib;shlwapi.lib;tdh.lib;PresentData.lib;user32.lib</AdditionalDependencies>
-      <DelayLoadDLLs>advapi32.dll;shell32.dll;shlwapi.dll;user32.dll;tdh.dll</DelayLoadDLLs>
-    </Link>
-    <Manifest />
-  </ItemDefinitionGroup>
-  <ItemDefinitionGroup Condition="'$(Configuration)|$(Platform)'=='Debug|ARM'">
->>>>>>> 2e60a3bd
     <ClCompile>
       <PrecompiledHeader>
       </PrecompiledHeader>
@@ -100,26 +81,8 @@
       <SubSystem>Console</SubSystem>
       <AdditionalLibraryDirectories>..\build\obj\PresentData-$(Platform)-$(Configuration)</AdditionalLibraryDirectories>
       <AdditionalDependencies>advapi32.lib;shell32.lib;shlwapi.lib;tdh.lib;PresentData.lib;user32.lib</AdditionalDependencies>
-<<<<<<< HEAD
+      <DelayLoadDLLs>advapi32.dll;shell32.dll;shlwapi.dll;tdh.dll;user32.dll</DelayLoadDLLs>
       <GenerateDebugInformation>true</GenerateDebugInformation>
-=======
-      <DelayLoadDLLs>advapi32.dll;shell32.dll;shlwapi.dll;user32.dll;tdh.dll</DelayLoadDLLs>
-    </Link>
-    <Manifest />
-  </ItemDefinitionGroup>
-  <ItemDefinitionGroup Condition="'$(Configuration)|$(Platform)'=='Debug|x64'">
-    <ClCompile>
-      <Optimization>Disabled</Optimization>
-      <PreprocessorDefinitions>_DEBUG;_CONSOLE;%(PreprocessorDefinitions)</PreprocessorDefinitions>
-      <RuntimeLibrary>MultiThreadedDebug</RuntimeLibrary>
-    </ClCompile>
-    <Link>
-      <SubSystem>Console</SubSystem>
-      <GenerateDebugInformation>true</GenerateDebugInformation>
-      <AdditionalLibraryDirectories>..\build\obj\PresentData-$(Platform)-$(Configuration)</AdditionalLibraryDirectories>
-      <AdditionalDependencies>advapi32.lib;shell32.lib;shlwapi.lib;tdh.lib;PresentData.lib;user32.lib</AdditionalDependencies>
-      <DelayLoadDLLs>advapi32.dll;shell32.dll;shlwapi.dll;user32.dll;tdh.dll</DelayLoadDLLs>
->>>>>>> 2e60a3bd
     </Link>
   </ItemDefinitionGroup>
   <ItemDefinitionGroup Condition="'$(Configuration)'=='Debug'">
@@ -128,17 +91,6 @@
       <PreprocessorDefinitions>_DEBUG;%(PreprocessorDefinitions)</PreprocessorDefinitions>
       <RuntimeLibrary>MultiThreadedDebug</RuntimeLibrary>
     </ClCompile>
-<<<<<<< HEAD
-=======
-    <Link>
-      <SubSystem>Console</SubSystem>
-      <GenerateDebugInformation>true</GenerateDebugInformation>
-      <AdditionalLibraryDirectories>..\build\obj\PresentData-$(Platform)-$(Configuration)</AdditionalLibraryDirectories>
-      <AdditionalDependencies>advapi32.lib;shell32.lib;shlwapi.lib;tdh.lib;PresentData.lib;user32.lib</AdditionalDependencies>
-      <DelayLoadDLLs>advapi32.dll;shell32.dll;shlwapi.dll;user32.dll;tdh.dll</DelayLoadDLLs>
-    </Link>
-    <Manifest />
->>>>>>> 2e60a3bd
   </ItemDefinitionGroup>
   <ItemDefinitionGroup Condition="'$(Configuration)'=='Release'">
     <ClCompile>
@@ -151,69 +103,17 @@
     <Link>
       <EnableCOMDATFolding>true</EnableCOMDATFolding>
       <OptimizeReferences>true</OptimizeReferences>
-<<<<<<< HEAD
-=======
-      <GenerateDebugInformation>true</GenerateDebugInformation>
-      <AdditionalLibraryDirectories>..\build\obj\PresentData-$(Platform)-$(Configuration)</AdditionalLibraryDirectories>
-      <AdditionalDependencies>advapi32.lib;shell32.lib;shlwapi.lib;tdh.lib;PresentData.lib;user32.lib</AdditionalDependencies>
-      <DelayLoadDLLs>advapi32.dll;shell32.dll;shlwapi.dll;user32.dll;tdh.dll</DelayLoadDLLs>
->>>>>>> 2e60a3bd
     </Link>
   </ItemDefinitionGroup>
   <ItemDefinitionGroup Condition="'$(Platform)'=='Win32'">
     <ClCompile>
       <PreprocessorDefinitions>WIN32;%(PreprocessorDefinitions)</PreprocessorDefinitions>
     </ClCompile>
-<<<<<<< HEAD
-=======
-    <Link>
-      <SubSystem>Console</SubSystem>
-      <EnableCOMDATFolding>true</EnableCOMDATFolding>
-      <OptimizeReferences>true</OptimizeReferences>
-      <GenerateDebugInformation>true</GenerateDebugInformation>
-      <AdditionalLibraryDirectories>..\build\obj\PresentData-$(Platform)-$(Configuration)</AdditionalLibraryDirectories>
-      <AdditionalDependencies>advapi32.lib;shell32.lib;shlwapi.lib;tdh.lib;PresentData.lib;user32.lib</AdditionalDependencies>
-      <DelayLoadDLLs>advapi32.dll;shell32.dll;shlwapi.dll;user32.dll;tdh.dll</DelayLoadDLLs>
-    </Link>
-    <Manifest />
-  </ItemDefinitionGroup>
-  <ItemDefinitionGroup Condition="'$(Configuration)|$(Platform)'=='Release|x64'">
-    <ClCompile>
-      <Optimization>MaxSpeed</Optimization>
-      <FunctionLevelLinking>true</FunctionLevelLinking>
-      <IntrinsicFunctions>true</IntrinsicFunctions>
-      <PreprocessorDefinitions>NDEBUG;_CONSOLE;%(PreprocessorDefinitions)</PreprocessorDefinitions>
-      <RuntimeLibrary>MultiThreaded</RuntimeLibrary>
-    </ClCompile>
-    <Link>
-      <SubSystem>Console</SubSystem>
-      <EnableCOMDATFolding>true</EnableCOMDATFolding>
-      <OptimizeReferences>true</OptimizeReferences>
-      <GenerateDebugInformation>true</GenerateDebugInformation>
-      <AdditionalLibraryDirectories>..\build\obj\PresentData-$(Platform)-$(Configuration)</AdditionalLibraryDirectories>
-      <AdditionalDependencies>advapi32.lib;shell32.lib;shlwapi.lib;tdh.lib;PresentData.lib;user32.lib</AdditionalDependencies>
-      <DelayLoadDLLs>advapi32.dll;shell32.dll;shlwapi.dll;user32.dll;tdh.dll</DelayLoadDLLs>
-    </Link>
-    <Manifest />
->>>>>>> 2e60a3bd
   </ItemDefinitionGroup>
   <ItemDefinitionGroup Condition="'$(Platform)'=='ARM'">
     <ClCompile>
       <PreprocessorDefinitions>WIN32;%(PreprocessorDefinitions)</PreprocessorDefinitions>
     </ClCompile>
-<<<<<<< HEAD
-=======
-    <Link>
-      <SubSystem>Console</SubSystem>
-      <EnableCOMDATFolding>true</EnableCOMDATFolding>
-      <OptimizeReferences>true</OptimizeReferences>
-      <GenerateDebugInformation>true</GenerateDebugInformation>
-      <AdditionalLibraryDirectories>..\build\obj\PresentData-$(Platform)-$(Configuration)</AdditionalLibraryDirectories>
-      <AdditionalDependencies>advapi32.lib;shell32.lib;shlwapi.lib;tdh.lib;PresentData.lib;user32.lib</AdditionalDependencies>
-      <DelayLoadDLLs>advapi32.dll;shell32.dll;shlwapi.dll;user32.dll;tdh.dll</DelayLoadDLLs>
-    </Link>
-    <Manifest />
->>>>>>> 2e60a3bd
   </ItemDefinitionGroup>
   <ItemGroup>
     <ClCompile Include="CommandLine.cpp" />
