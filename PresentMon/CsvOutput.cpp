--- conflicted
+++ resolved
@@ -233,13 +233,10 @@
         break;
     }
     fwprintf(fp, L"\n");
-<<<<<<< HEAD
-=======
 
     if (args.mCSVOutput == CSVOutput::Stdout) {
         fflush(fp);
     }
->>>>>>> 7e1b99a7
 }
 
 template<>
