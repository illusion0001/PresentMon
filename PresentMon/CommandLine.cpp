--- conflicted
+++ resolved
@@ -1,451 +1,440 @@
-/*
-Copyright 2017 Intel Corporation
-
-Permission is hereby granted, free of charge, to any person obtaining a copy of
-this software and associated documentation files (the "Software"), to deal in
-the Software without restriction, including without limitation the rights to
-use, copy, modify, merge, publish, distribute, sublicense, and/or sell copies
-of the Software, and to permit persons to whom the Software is furnished to do
-so, subject to the following conditions:
-
-The above copyright notice and this permission notice shall be included in all
-copies or substantial portions of the Software.
-
-THE SOFTWARE IS PROVIDED "AS IS", WITHOUT WARRANTY OF ANY KIND, EXPRESS OR
-IMPLIED, INCLUDING BUT NOT LIMITED TO THE WARRANTIES OF MERCHANTABILITY,
-FITNESS FOR A PARTICULAR PURPOSE AND NONINFRINGEMENT. IN NO EVENT SHALL THE
-AUTHORS OR COPYRIGHT HOLDERS BE LIABLE FOR ANY CLAIM, DAMAGES OR OTHER
-LIABILITY, WHETHER IN AN ACTION OF CONTRACT, TORT OR OTHERWISE, ARISING FROM,
-OUT OF OR IN CONNECTION WITH THE SOFTWARE OR THE USE OR OTHER DEALINGS IN THE
-SOFTWARE.
-*/
-
-#include <generated/version.h>
-#include <stdio.h>
-
-#include "CommandLine.hpp"
-
-namespace {
-
-bool CombineArguments(
-    int argc,
-    char** argv,
-    char* out,
-    size_t outSize)
-{
-    size_t idx = 0;
-    for (int i = 1; i < argc && idx < outSize; ++i) {
-        if (idx >= outSize) {
-            return false; // was truncated
-        }
-
-        if (argv[i][0] != '\"' && strchr(argv[i], ' ')) {
-            idx += snprintf(out + idx, outSize - idx, " \"%s\"", argv[i]);
-        } else {
-            idx += snprintf(out + idx, outSize - idx, " %s", argv[i]);
-        }
-    }
-
-    return true;
-}
-
-bool ParseModifier(char* arg, UINT* inoutModifier)
-{
-    struct {
-        char const* arg;
-        UINT modifier;
-    } options[] = {
-        { "alt",     MOD_ALT     },
-        { "control", MOD_CONTROL },
-        { "ctrl",    MOD_CONTROL },
-        { "shift",   MOD_SHIFT   },
-        { "sh",      MOD_SHIFT   },
-        { "windows", MOD_WIN     },
-        { "win",     MOD_WIN     },
-    };
-
-    for (size_t i = 0, N = _countof(options); i < N; ++i) {
-        if (_stricmp(arg, options[i].arg) == 0) {
-            *inoutModifier |= options[i].modifier;
-            return true;
-        }
-    }
-
-    return false;
-}
-
-bool ParseKeyCode(char* arg, UINT* outKeyCode)
-{
-#define CHECK_KEY(_Arg, _Code) \
-    if (_stricmp(arg, _Arg) == 0) { *outKeyCode = _Code; return true; }
-    CHECK_KEY("BACKSPACE", VK_BACK)
-    CHECK_KEY("TAB", VK_TAB)
-    CHECK_KEY("CLEAR", VK_CLEAR)
-    CHECK_KEY("ENTER", VK_RETURN)
-    CHECK_KEY("PAUSE", VK_PAUSE)
-    CHECK_KEY("CAPSLOCK", VK_CAPITAL)
-    CHECK_KEY("ESC", VK_ESCAPE)
-    CHECK_KEY("SPACE", VK_SPACE)
-    CHECK_KEY("PAGEUP", VK_PRIOR)
-    CHECK_KEY("PAGEDOWN", VK_NEXT)
-    CHECK_KEY("END", VK_END)
-    CHECK_KEY("HOME", VK_HOME)
-    CHECK_KEY("LEFT", VK_LEFT)
-    CHECK_KEY("UP", VK_UP)
-    CHECK_KEY("RIGHT", VK_RIGHT)
-    CHECK_KEY("DOWN", VK_DOWN)
-    CHECK_KEY("PRINTSCREEN", VK_SNAPSHOT)
-    CHECK_KEY("INS", VK_INSERT)
-    CHECK_KEY("DEL", VK_DELETE)
-    CHECK_KEY("HELP", VK_HELP)
-    CHECK_KEY("0", 0x30)
-    CHECK_KEY("1", 0x31)
-    CHECK_KEY("2", 0x32)
-    CHECK_KEY("3", 0x33)
-    CHECK_KEY("4", 0x34)
-    CHECK_KEY("5", 0x35)
-    CHECK_KEY("6", 0x36)
-    CHECK_KEY("7", 0x37)
-    CHECK_KEY("8", 0x38)
-    CHECK_KEY("9", 0x39)
-    CHECK_KEY("A", 0x42)
-    CHECK_KEY("B", 0x43)
-    CHECK_KEY("C", 0x44)
-    CHECK_KEY("D", 0x45)
-    CHECK_KEY("E", 0x46)
-    CHECK_KEY("F", 0x47)
-    CHECK_KEY("G", 0x48)
-    CHECK_KEY("H", 0x49)
-    CHECK_KEY("I", 0x4A)
-    CHECK_KEY("J", 0x4B)
-    CHECK_KEY("K", 0x4C)
-    CHECK_KEY("L", 0x4D)
-    CHECK_KEY("M", 0x4E)
-    CHECK_KEY("N", 0x4F)
-    CHECK_KEY("O", 0x50)
-    CHECK_KEY("P", 0x51)
-    CHECK_KEY("Q", 0x52)
-    CHECK_KEY("R", 0x53)
-    CHECK_KEY("S", 0x54)
-    CHECK_KEY("T", 0x55)
-    CHECK_KEY("U", 0x56)
-    CHECK_KEY("V", 0x57)
-    CHECK_KEY("W", 0x58)
-    CHECK_KEY("X", 0x59)
-    CHECK_KEY("Y", 0x5A)
-    CHECK_KEY("Num0", VK_NUMPAD0)
-    CHECK_KEY("Num1", VK_NUMPAD1)
-    CHECK_KEY("Num2", VK_NUMPAD2)
-    CHECK_KEY("Num3", VK_NUMPAD3)
-    CHECK_KEY("Num4", VK_NUMPAD4)
-    CHECK_KEY("Num5", VK_NUMPAD5)
-    CHECK_KEY("Num6", VK_NUMPAD6)
-    CHECK_KEY("Num7", VK_NUMPAD7)
-    CHECK_KEY("Num8", VK_NUMPAD8)
-    CHECK_KEY("Num9", VK_NUMPAD9)
-    CHECK_KEY("Multiply", VK_MULTIPLY)
-    CHECK_KEY("Add", VK_ADD)
-    CHECK_KEY("Separator", VK_SEPARATOR)
-    CHECK_KEY("Subtract", VK_SUBTRACT)
-    CHECK_KEY("Decimal", VK_DECIMAL)
-    CHECK_KEY("Divide", VK_DIVIDE)
-    CHECK_KEY("F1", VK_F1)
-    CHECK_KEY("F2", VK_F2)
-    CHECK_KEY("F3", VK_F3)
-    CHECK_KEY("F4", VK_F4)
-    CHECK_KEY("F5", VK_F5)
-    CHECK_KEY("F6", VK_F6)
-    CHECK_KEY("F7", VK_F7)
-    CHECK_KEY("F8", VK_F8)
-    CHECK_KEY("F9", VK_F9)
-    CHECK_KEY("F10", VK_F10)
-    CHECK_KEY("F11", VK_F11)
-    CHECK_KEY("F12", VK_F12)
-    CHECK_KEY("F13", VK_F13)
-    CHECK_KEY("F14", VK_F14)
-    CHECK_KEY("F15", VK_F15)
-    CHECK_KEY("F16", VK_F16)
-    CHECK_KEY("F17", VK_F17)
-    CHECK_KEY("F18", VK_F18)
-    CHECK_KEY("F19", VK_F19)
-    CHECK_KEY("F20", VK_F20)
-    CHECK_KEY("F21", VK_F21)
-    CHECK_KEY("F22", VK_F22)
-    CHECK_KEY("F23", VK_F23)
-    CHECK_KEY("F24", VK_F24)
-    CHECK_KEY("NUMLOCK", VK_NUMLOCK)
-    CHECK_KEY("SCROLLLOCK", VK_SCROLL)
-
-    return false;
-}
-
-void AssignHotkey(int* inoutArgIdx, int argc, char** argv, CommandLineArgs* args)
-{
-    auto argIdx = *inoutArgIdx;
-
-    args->mHotkeySupport = true;
-    if (++argIdx == argc) {
-        return;
-    }
-
-#pragma warning(suppress: 4996)
-    auto token = strtok(argv[argIdx], "+");
-    for (;;) {
-        auto prev = token;
-#pragma warning(suppress: 4996)
-        token = strtok(nullptr, "+");
-        if (token == nullptr) {
-            if (!ParseKeyCode(prev, &args->mHotkeyVirtualKeyCode)) {
-                return;
-            }
-            break;
-        }
-
-        if (!ParseModifier(prev, &args->mHotkeyModifiers)) {
-            return;
-        }
-    }
-
-    *inoutArgIdx = argIdx;
-}
-
-UINT atou(char const* a)
-{
-    int i = atoi(a);
-    return i <= 0 ? 0 : (UINT) i;
-}
-
-void PrintHelp()
-{
-    // NOTE: remember to update README.md when modifying usage
-    fprintf(stderr,
-        "PresentMon %s\n"
-        "\n"
-        "Capture target options:\n"
-        "    -captureall                Record all processes (default).\n"
-        "    -process_name [exe name]   Record specific process specified by name.\n"
-        "    -process_id [integer]      Record specific process specified by ID.\n"
-        "\n"
-        "Output options:\n"
-        "    -no_csv                    Do not create any output file.\n"
-<<<<<<< HEAD
-        "    -output_file [path]        Write CSV output to specified path. See README for defaults.\n"
-=======
-        "    -multi_csv                 Create a separate PresentMon-PROCESSNAME-TIME.csv file for each\n"
-        "                               recorded process. Use -output_file to specify the path.\n"
-        "    -output_file [path]        Write CSV output to specified path. Otherwise, the default is\n"
-        "                               PresentMon-PROCESSNAME-TIME.csv.\n"
->>>>>>> b3298c9e
-        "\n"
-        "Control and filtering options:\n"
-        "    -etl_file [path]           Consume events from an ETL file instead of a running process.\n"
-        "    -scroll_toggle             Only record events while scroll lock is enabled.\n"
-        "    -scroll_indicator          Set scroll lock while recording events.\n"
-        "    -hotkey [key]              Use specified key to start and stop recording, writing to a\n"
-        "                               unique file each time (default is F11).\n"
-        "    -delay [seconds]           Wait for specified time before starting to record. When using\n"
-        "                               -hotkey, delay occurs each time recording is started.\n"
-        "    -timed [seconds]           Stop recording after the specified amount of time.  PresentMon will exit\n"
-        "                               timer expires.\n"
-        "    -exclude_dropped           Exclude dropped presents from the csv output.\n"
-        "    -terminate_on_proc_exit    Terminate PresentMon when all instances of the specified process exit.\n"
-        "    -terminate_after_timed     Terminate PresentMon after the timed trace, specified using -timed, completes.\n"
-        "    -simple                    Disable advanced tracking (try this if you encounter crashes).\n"
-        "    -verbose                   Adds additional data to output not relevant to normal usage.\n"
-        "    -dont_restart_as_admin     Don't try to elevate privilege.\n"
-        "    -no_top                    Don't display active swap chains in the console window.\n"
-        "    -include_mixed_reality     [Beta] Include Windows Mixed Reality data. If enabled, writes csv output to a separate file (with \"_WMR\" suffix).\n",
-        PRESENT_MON_VERSION
-        );
-}
-
-}
-
-bool ParseCommandLine(int argc, char** argv, CommandLineArgs* args)
-{
-    bool simple = false;
-    bool verbose = false;
-    for (int i = 1; i < argc; ++i) {
-#define ARG1(Arg, Assign) \
-        if (strcmp(argv[i], Arg) == 0) { \
-            Assign; \
-            continue; \
-        }
-
-#define ARG2(Arg, Assign) \
-        if (strcmp(argv[i], Arg) == 0) { \
-            if (++i < argc) { \
-                Assign; \
-                continue; \
-            } \
-            fprintf(stderr, "error: %s expecting argument.\n", Arg); \
-        }
-
-        // Capture target options
-             ARG1("-captureall",             args->mTargetProcessName          = nullptr)
-        else ARG2("-process_name",           args->mTargetProcessName          = argv[i])
-        else ARG2("-process_id",             args->mTargetPid                  = atou(argv[i]))
-        else ARG2("-etl_file",               args->mEtlFileName                = argv[i])
-
-        // Output options
-<<<<<<< HEAD
-        else ARG1("-no_csv",                 args->mOutputFile                 = false)
-        else ARG2("-output_file",            args->mOutputFileName             = argv[i])
-=======
-        else ARG1("-no_csv",                 args->mOutputFile          = false)
-        else ARG1("-multi_csv",              args->mMultiCsv            = true)
-        else ARG2("-output_file",            args->mOutputFileName      = argv[i])
->>>>>>> b3298c9e
-
-        // Control and filtering options
-        else ARG1("-hotkey",                 AssignHotkey(&i, argc, argv, args))
-        else ARG1("-scroll_toggle",          args->mScrollLockToggle           = true)
-        else ARG1("-scroll_indicator",       args->mScrollLockIndicator        = true)
-        else ARG2("-delay",                  args->mDelay                      = atou(argv[i]))
-        else ARG2("-timed",                  args->mTimer                      = atou(argv[i]))
-        else ARG1("-exclude_dropped",        args->mExcludeDropped             = true)
-        else ARG1("-terminate_on_proc_exit", args->mTerminateOnProcExit        = true)
-        else ARG1("-terminate_after_timed",  args->mTerminateAfterTimer        = true)
-        else ARG1("-simple",                 simple                            = true)
-        else ARG1("-verbose",                verbose                           = true)
-        else ARG1("-dont_restart_as_admin",  args->mTryToElevate               = false)
-        else ARG1("-no_top",                 args->mSimpleConsole              = true)
-        else ARG1("-include_mixed_reality",  args->mIncludeWindowsMixedReality = true)
-
-        // Provided argument wasn't recognized
-        else fprintf(stderr, "error: %s '%s'.\n",
-            i > 0 && strcmp(argv[i - 1], "-hotkey") == 0 ? "failed to parse hotkey" : "unrecognized argument",
-            argv[i]);
-
-        PrintHelp();
-        return false;
-    }
-
-    // Validate command line arguments
-    if (((args->mTargetProcessName == nullptr) ? 0 : 1) +
-        ((args->mTargetPid         <= 0      ) ? 0 : 1) > 1) {
-        fprintf(stderr, "error: only specify one of -captureall, -process_name, or -process_id.\n");
-        PrintHelp();
-        return false;
-    }
-
-    if (args->mEtlFileName && args->mHotkeySupport) {
-        fprintf(stderr, "error: -etl_file and -hotkey arguments are not compatible.\n");
-        PrintHelp();
-        return false;
-    }
-
-    if (args->mMultiCsv && !args->mOutputFile) {
-        fprintf(stderr, "error: -multi_csv and -no_csv arguments are not compatible.\n");
-        PrintHelp();
-        return false;
-    }
-
-    if (args->mHotkeySupport) {
-        if ((args->mHotkeyModifiers & MOD_CONTROL) != 0 && args->mHotkeyVirtualKeyCode == 0x44 /*C*/) {
-            fprintf(stderr, "error: 'CTRL+C' cannot be used as a -hotkey, it is reserved for terminating the trace.\n");
-            PrintHelp();
-            return false;
-        }
-
-        if (args->mHotkeyModifiers == MOD_NOREPEAT && args->mHotkeyVirtualKeyCode == VK_F12) {
-            fprintf(stderr, "error: 'F12' cannot be used as a -hotkey, it is reserved for the debugger.\n");
-            PrintHelp();
-            return false;
-        }
-    }
-
-    if (simple && verbose) {
-        fprintf(stderr, "error: -simple and -verbose arguments are not compatible.\n");
-        PrintHelp();
-        return false;
-    }
-    else if (simple) {
-        args->mVerbosity = Verbosity::Simple;
-    }
-    else if (verbose) {
-        args->mVerbosity = Verbosity::Verbose;
-    }
-
-    return true;
-}
-
-bool RestartAsAdministrator(
-    int argc,
-    char** argv)
-{
-    char exe_path[MAX_PATH] = {};
-    GetModuleFileNameA(NULL, exe_path, sizeof(exe_path));
-
-    char args[1024] = {};
-    if (!CombineArguments(argc, argv, args, sizeof(args))) {
-        fprintf(stderr, "internal error: command line arguments too long.\n");
-        return false;
-    }
-
-#pragma warning(suppress: 4302 4311) // truncate HINSTANCE to int
-    auto ret = (int) ShellExecuteA(NULL, "runas", exe_path, args, NULL, SW_SHOW);
-    if (ret > 32) {
-        return true;
-    }
-    fprintf(stderr, "error: failed to elevate privilege");
-    switch (ret) {
-    case 0:                      fprintf(stderr, " (out of memory)"); break;
-    case ERROR_FILE_NOT_FOUND:   fprintf(stderr, " (file not found)"); break;
-    case ERROR_PATH_NOT_FOUND:   fprintf(stderr, " (path was not found)"); break;
-    case ERROR_BAD_FORMAT:       fprintf(stderr, " (image is invalid)"); break;
-    case SE_ERR_ACCESSDENIED:    fprintf(stderr, " (access denied)"); break;
-    case SE_ERR_ASSOCINCOMPLETE: fprintf(stderr, " (association is incomplete)"); break;
-    case SE_ERR_DDEBUSY:         fprintf(stderr, " (DDE busy)"); break;
-    case SE_ERR_DDEFAIL:         fprintf(stderr, " (DDE transaction failed)"); break;
-    case SE_ERR_DDETIMEOUT:      fprintf(stderr, " (DDE transaction timed out)"); break;
-    case SE_ERR_DLLNOTFOUND:     fprintf(stderr, " (DLL not found)"); break;
-    case SE_ERR_NOASSOC:         fprintf(stderr, " (no association)"); break;
-    case SE_ERR_OOM:             fprintf(stderr, " (out of memory)"); break;
-    case SE_ERR_SHARE:           fprintf(stderr, " (sharing violation)"); break;
-    }
-    fprintf(stderr, ".\n");
-
-    return false;
-}
-
-void SetConsoleTitle(
-    int argc,
-    char** argv)
-{
-    char args[MAX_PATH] = {};
-    size_t idx = snprintf(args, MAX_PATH, "PresentMon");
-    if (!CombineArguments(argc, argv, args + idx, MAX_PATH - idx)) {
-        args[MAX_PATH - 4] = '.';
-        args[MAX_PATH - 3] = '.';
-        args[MAX_PATH - 2] = '.';
-    }
-
-    SetConsoleTitleA(args);
-}
-
-bool EnableScrollLock(bool enable)
-{
-    auto enabled = (GetKeyState(VK_SCROLL) & 1) == 1;
-    if (enabled != enable) {
-        auto extraInfo = GetMessageExtraInfo();
-        INPUT input[2] = {};
-
-        input[0].type = INPUT_KEYBOARD;
-        input[0].ki.wVk = VK_SCROLL;
-        input[0].ki.dwExtraInfo = extraInfo;
-
-        input[1].type = INPUT_KEYBOARD;
-        input[1].ki.wVk = VK_SCROLL;
-        input[1].ki.dwFlags = KEYEVENTF_KEYUP;
-        input[1].ki.dwExtraInfo = extraInfo;
-
-        auto sendCount = SendInput(2, input, sizeof(INPUT));
-        if (sendCount != 2) {
-            fprintf(stderr, "warning: could not toggle scroll lock.\n");
-        }
-    }
-
-    return enabled;
-}
-
+/*
+Copyright 2017 Intel Corporation
+
+Permission is hereby granted, free of charge, to any person obtaining a copy of
+this software and associated documentation files (the "Software"), to deal in
+the Software without restriction, including without limitation the rights to
+use, copy, modify, merge, publish, distribute, sublicense, and/or sell copies
+of the Software, and to permit persons to whom the Software is furnished to do
+so, subject to the following conditions:
+
+The above copyright notice and this permission notice shall be included in all
+copies or substantial portions of the Software.
+
+THE SOFTWARE IS PROVIDED "AS IS", WITHOUT WARRANTY OF ANY KIND, EXPRESS OR
+IMPLIED, INCLUDING BUT NOT LIMITED TO THE WARRANTIES OF MERCHANTABILITY,
+FITNESS FOR A PARTICULAR PURPOSE AND NONINFRINGEMENT. IN NO EVENT SHALL THE
+AUTHORS OR COPYRIGHT HOLDERS BE LIABLE FOR ANY CLAIM, DAMAGES OR OTHER
+LIABILITY, WHETHER IN AN ACTION OF CONTRACT, TORT OR OTHERWISE, ARISING FROM,
+OUT OF OR IN CONNECTION WITH THE SOFTWARE OR THE USE OR OTHER DEALINGS IN THE
+SOFTWARE.
+*/
+
+#include <generated/version.h>
+#include <stdio.h>
+
+#include "CommandLine.hpp"
+
+namespace {
+
+bool CombineArguments(
+    int argc,
+    char** argv,
+    char* out,
+    size_t outSize)
+{
+    size_t idx = 0;
+    for (int i = 1; i < argc && idx < outSize; ++i) {
+        if (idx >= outSize) {
+            return false; // was truncated
+        }
+
+        if (argv[i][0] != '\"' && strchr(argv[i], ' ')) {
+            idx += snprintf(out + idx, outSize - idx, " \"%s\"", argv[i]);
+        } else {
+            idx += snprintf(out + idx, outSize - idx, " %s", argv[i]);
+        }
+    }
+
+    return true;
+}
+
+bool ParseModifier(char* arg, UINT* inoutModifier)
+{
+    struct {
+        char const* arg;
+        UINT modifier;
+    } options[] = {
+        { "alt",     MOD_ALT     },
+        { "control", MOD_CONTROL },
+        { "ctrl",    MOD_CONTROL },
+        { "shift",   MOD_SHIFT   },
+        { "sh",      MOD_SHIFT   },
+        { "windows", MOD_WIN     },
+        { "win",     MOD_WIN     },
+    };
+
+    for (size_t i = 0, N = _countof(options); i < N; ++i) {
+        if (_stricmp(arg, options[i].arg) == 0) {
+            *inoutModifier |= options[i].modifier;
+            return true;
+        }
+    }
+
+    return false;
+}
+
+bool ParseKeyCode(char* arg, UINT* outKeyCode)
+{
+#define CHECK_KEY(_Arg, _Code) \
+    if (_stricmp(arg, _Arg) == 0) { *outKeyCode = _Code; return true; }
+    CHECK_KEY("BACKSPACE", VK_BACK)
+    CHECK_KEY("TAB", VK_TAB)
+    CHECK_KEY("CLEAR", VK_CLEAR)
+    CHECK_KEY("ENTER", VK_RETURN)
+    CHECK_KEY("PAUSE", VK_PAUSE)
+    CHECK_KEY("CAPSLOCK", VK_CAPITAL)
+    CHECK_KEY("ESC", VK_ESCAPE)
+    CHECK_KEY("SPACE", VK_SPACE)
+    CHECK_KEY("PAGEUP", VK_PRIOR)
+    CHECK_KEY("PAGEDOWN", VK_NEXT)
+    CHECK_KEY("END", VK_END)
+    CHECK_KEY("HOME", VK_HOME)
+    CHECK_KEY("LEFT", VK_LEFT)
+    CHECK_KEY("UP", VK_UP)
+    CHECK_KEY("RIGHT", VK_RIGHT)
+    CHECK_KEY("DOWN", VK_DOWN)
+    CHECK_KEY("PRINTSCREEN", VK_SNAPSHOT)
+    CHECK_KEY("INS", VK_INSERT)
+    CHECK_KEY("DEL", VK_DELETE)
+    CHECK_KEY("HELP", VK_HELP)
+    CHECK_KEY("0", 0x30)
+    CHECK_KEY("1", 0x31)
+    CHECK_KEY("2", 0x32)
+    CHECK_KEY("3", 0x33)
+    CHECK_KEY("4", 0x34)
+    CHECK_KEY("5", 0x35)
+    CHECK_KEY("6", 0x36)
+    CHECK_KEY("7", 0x37)
+    CHECK_KEY("8", 0x38)
+    CHECK_KEY("9", 0x39)
+    CHECK_KEY("A", 0x42)
+    CHECK_KEY("B", 0x43)
+    CHECK_KEY("C", 0x44)
+    CHECK_KEY("D", 0x45)
+    CHECK_KEY("E", 0x46)
+    CHECK_KEY("F", 0x47)
+    CHECK_KEY("G", 0x48)
+    CHECK_KEY("H", 0x49)
+    CHECK_KEY("I", 0x4A)
+    CHECK_KEY("J", 0x4B)
+    CHECK_KEY("K", 0x4C)
+    CHECK_KEY("L", 0x4D)
+    CHECK_KEY("M", 0x4E)
+    CHECK_KEY("N", 0x4F)
+    CHECK_KEY("O", 0x50)
+    CHECK_KEY("P", 0x51)
+    CHECK_KEY("Q", 0x52)
+    CHECK_KEY("R", 0x53)
+    CHECK_KEY("S", 0x54)
+    CHECK_KEY("T", 0x55)
+    CHECK_KEY("U", 0x56)
+    CHECK_KEY("V", 0x57)
+    CHECK_KEY("W", 0x58)
+    CHECK_KEY("X", 0x59)
+    CHECK_KEY("Y", 0x5A)
+    CHECK_KEY("Num0", VK_NUMPAD0)
+    CHECK_KEY("Num1", VK_NUMPAD1)
+    CHECK_KEY("Num2", VK_NUMPAD2)
+    CHECK_KEY("Num3", VK_NUMPAD3)
+    CHECK_KEY("Num4", VK_NUMPAD4)
+    CHECK_KEY("Num5", VK_NUMPAD5)
+    CHECK_KEY("Num6", VK_NUMPAD6)
+    CHECK_KEY("Num7", VK_NUMPAD7)
+    CHECK_KEY("Num8", VK_NUMPAD8)
+    CHECK_KEY("Num9", VK_NUMPAD9)
+    CHECK_KEY("Multiply", VK_MULTIPLY)
+    CHECK_KEY("Add", VK_ADD)
+    CHECK_KEY("Separator", VK_SEPARATOR)
+    CHECK_KEY("Subtract", VK_SUBTRACT)
+    CHECK_KEY("Decimal", VK_DECIMAL)
+    CHECK_KEY("Divide", VK_DIVIDE)
+    CHECK_KEY("F1", VK_F1)
+    CHECK_KEY("F2", VK_F2)
+    CHECK_KEY("F3", VK_F3)
+    CHECK_KEY("F4", VK_F4)
+    CHECK_KEY("F5", VK_F5)
+    CHECK_KEY("F6", VK_F6)
+    CHECK_KEY("F7", VK_F7)
+    CHECK_KEY("F8", VK_F8)
+    CHECK_KEY("F9", VK_F9)
+    CHECK_KEY("F10", VK_F10)
+    CHECK_KEY("F11", VK_F11)
+    CHECK_KEY("F12", VK_F12)
+    CHECK_KEY("F13", VK_F13)
+    CHECK_KEY("F14", VK_F14)
+    CHECK_KEY("F15", VK_F15)
+    CHECK_KEY("F16", VK_F16)
+    CHECK_KEY("F17", VK_F17)
+    CHECK_KEY("F18", VK_F18)
+    CHECK_KEY("F19", VK_F19)
+    CHECK_KEY("F20", VK_F20)
+    CHECK_KEY("F21", VK_F21)
+    CHECK_KEY("F22", VK_F22)
+    CHECK_KEY("F23", VK_F23)
+    CHECK_KEY("F24", VK_F24)
+    CHECK_KEY("NUMLOCK", VK_NUMLOCK)
+    CHECK_KEY("SCROLLLOCK", VK_SCROLL)
+
+    return false;
+}
+
+void AssignHotkey(int* inoutArgIdx, int argc, char** argv, CommandLineArgs* args)
+{
+    auto argIdx = *inoutArgIdx;
+
+    args->mHotkeySupport = true;
+    if (++argIdx == argc) {
+        return;
+    }
+
+#pragma warning(suppress: 4996)
+    auto token = strtok(argv[argIdx], "+");
+    for (;;) {
+        auto prev = token;
+#pragma warning(suppress: 4996)
+        token = strtok(nullptr, "+");
+        if (token == nullptr) {
+            if (!ParseKeyCode(prev, &args->mHotkeyVirtualKeyCode)) {
+                return;
+            }
+            break;
+        }
+
+        if (!ParseModifier(prev, &args->mHotkeyModifiers)) {
+            return;
+        }
+    }
+
+    *inoutArgIdx = argIdx;
+}
+
+UINT atou(char const* a)
+{
+    int i = atoi(a);
+    return i <= 0 ? 0 : (UINT) i;
+}
+
+void PrintHelp()
+{
+    // NOTE: remember to update README.md when modifying usage
+    fprintf(stderr,
+        "PresentMon %s\n"
+        "\n"
+        "Capture target options:\n"
+        "    -captureall                Record all processes (default).\n"
+        "    -process_name [exe name]   Record specific process specified by name.\n"
+        "    -process_id [integer]      Record specific process specified by ID.\n"
+        "\n"
+        "Output options:\n"
+        "    -no_csv                    Do not create any output file.\n"
+        "    -output_file [path]        Write CSV output to specified path. See README for defaults.\n"
+        "    -multi_csv                 Create a separate CSV file for each captured process.\n"
+        "\n"
+        "Control and filtering options:\n"
+        "    -etl_file [path]           Consume events from an ETL file instead of a running process.\n"
+        "    -scroll_toggle             Only record events while scroll lock is enabled.\n"
+        "    -scroll_indicator          Set scroll lock while recording events.\n"
+        "    -hotkey [key]              Use specified key to start and stop recording, writing to a\n"
+        "                               unique file each time (default is F11).\n"
+        "    -delay [seconds]           Wait for specified time before starting to record. When using\n"
+        "                               -hotkey, delay occurs each time recording is started.\n"
+        "    -timed [seconds]           Stop recording after the specified amount of time.  PresentMon will exit\n"
+        "                               timer expires.\n"
+        "    -exclude_dropped           Exclude dropped presents from the csv output.\n"
+        "    -terminate_on_proc_exit    Terminate PresentMon when all instances of the specified process exit.\n"
+        "    -terminate_after_timed     Terminate PresentMon after the timed trace, specified using -timed, completes.\n"
+        "    -simple                    Disable advanced tracking (try this if you encounter crashes).\n"
+        "    -verbose                   Adds additional data to output not relevant to normal usage.\n"
+        "    -dont_restart_as_admin     Don't try to elevate privilege.\n"
+        "    -no_top                    Don't display active swap chains in the console window.\n"
+        "    -include_mixed_reality     [Beta] Include Windows Mixed Reality data. If enabled, writes csv output to a separate file (with \"_WMR\" suffix).\n",
+        PRESENT_MON_VERSION
+        );
+}
+
+}
+
+bool ParseCommandLine(int argc, char** argv, CommandLineArgs* args)
+{
+    bool simple = false;
+    bool verbose = false;
+    for (int i = 1; i < argc; ++i) {
+#define ARG1(Arg, Assign) \
+        if (strcmp(argv[i], Arg) == 0) { \
+            Assign; \
+            continue; \
+        }
+
+#define ARG2(Arg, Assign) \
+        if (strcmp(argv[i], Arg) == 0) { \
+            if (++i < argc) { \
+                Assign; \
+                continue; \
+            } \
+            fprintf(stderr, "error: %s expecting argument.\n", Arg); \
+        }
+
+        // Capture target options
+             ARG1("-captureall",             args->mTargetProcessName          = nullptr)
+        else ARG2("-process_name",           args->mTargetProcessName          = argv[i])
+        else ARG2("-process_id",             args->mTargetPid                  = atou(argv[i]))
+        else ARG2("-etl_file",               args->mEtlFileName                = argv[i])
+
+        // Output options
+        else ARG1("-no_csv",                 args->mOutputFile                 = false)
+        else ARG2("-output_file",            args->mOutputFileName             = argv[i])
+        else ARG1("-multi_csv",              args->mMultiCsv                   = true)
+
+        // Control and filtering options
+        else ARG1("-hotkey",                 AssignHotkey(&i, argc, argv, args))
+        else ARG1("-scroll_toggle",          args->mScrollLockToggle           = true)
+        else ARG1("-scroll_indicator",       args->mScrollLockIndicator        = true)
+        else ARG2("-delay",                  args->mDelay                      = atou(argv[i]))
+        else ARG2("-timed",                  args->mTimer                      = atou(argv[i]))
+        else ARG1("-exclude_dropped",        args->mExcludeDropped             = true)
+        else ARG1("-terminate_on_proc_exit", args->mTerminateOnProcExit        = true)
+        else ARG1("-terminate_after_timed",  args->mTerminateAfterTimer        = true)
+        else ARG1("-simple",                 simple                            = true)
+        else ARG1("-verbose",                verbose                           = true)
+        else ARG1("-dont_restart_as_admin",  args->mTryToElevate               = false)
+        else ARG1("-no_top",                 args->mSimpleConsole              = true)
+        else ARG1("-include_mixed_reality",  args->mIncludeWindowsMixedReality = true)
+
+        // Provided argument wasn't recognized
+        else fprintf(stderr, "error: %s '%s'.\n",
+            i > 0 && strcmp(argv[i - 1], "-hotkey") == 0 ? "failed to parse hotkey" : "unrecognized argument",
+            argv[i]);
+
+        PrintHelp();
+        return false;
+    }
+
+    // Validate command line arguments
+    if (((args->mTargetProcessName == nullptr) ? 0 : 1) +
+        ((args->mTargetPid         <= 0      ) ? 0 : 1) > 1) {
+        fprintf(stderr, "error: only specify one of -captureall, -process_name, or -process_id.\n");
+        PrintHelp();
+        return false;
+    }
+
+    if (args->mEtlFileName && args->mHotkeySupport) {
+        fprintf(stderr, "error: -etl_file and -hotkey arguments are not compatible.\n");
+        PrintHelp();
+        return false;
+    }
+
+    if (args->mMultiCsv && !args->mOutputFile) {
+        fprintf(stderr, "error: -multi_csv and -no_csv arguments are not compatible.\n");
+        PrintHelp();
+        return false;
+    }
+
+    if (args->mHotkeySupport) {
+        if ((args->mHotkeyModifiers & MOD_CONTROL) != 0 && args->mHotkeyVirtualKeyCode == 0x44 /*C*/) {
+            fprintf(stderr, "error: 'CTRL+C' cannot be used as a -hotkey, it is reserved for terminating the trace.\n");
+            PrintHelp();
+            return false;
+        }
+
+        if (args->mHotkeyModifiers == MOD_NOREPEAT && args->mHotkeyVirtualKeyCode == VK_F12) {
+            fprintf(stderr, "error: 'F12' cannot be used as a -hotkey, it is reserved for the debugger.\n");
+            PrintHelp();
+            return false;
+        }
+    }
+
+    if (simple && verbose) {
+        fprintf(stderr, "error: -simple and -verbose arguments are not compatible.\n");
+        PrintHelp();
+        return false;
+    }
+    else if (simple) {
+        args->mVerbosity = Verbosity::Simple;
+    }
+    else if (verbose) {
+        args->mVerbosity = Verbosity::Verbose;
+    }
+
+    return true;
+}
+
+bool RestartAsAdministrator(
+    int argc,
+    char** argv)
+{
+    char exe_path[MAX_PATH] = {};
+    GetModuleFileNameA(NULL, exe_path, sizeof(exe_path));
+
+    char args[1024] = {};
+    if (!CombineArguments(argc, argv, args, sizeof(args))) {
+        fprintf(stderr, "internal error: command line arguments too long.\n");
+        return false;
+    }
+
+#pragma warning(suppress: 4302 4311) // truncate HINSTANCE to int
+    auto ret = (int) ShellExecuteA(NULL, "runas", exe_path, args, NULL, SW_SHOW);
+    if (ret > 32) {
+        return true;
+    }
+    fprintf(stderr, "error: failed to elevate privilege");
+    switch (ret) {
+    case 0:                      fprintf(stderr, " (out of memory)"); break;
+    case ERROR_FILE_NOT_FOUND:   fprintf(stderr, " (file not found)"); break;
+    case ERROR_PATH_NOT_FOUND:   fprintf(stderr, " (path was not found)"); break;
+    case ERROR_BAD_FORMAT:       fprintf(stderr, " (image is invalid)"); break;
+    case SE_ERR_ACCESSDENIED:    fprintf(stderr, " (access denied)"); break;
+    case SE_ERR_ASSOCINCOMPLETE: fprintf(stderr, " (association is incomplete)"); break;
+    case SE_ERR_DDEBUSY:         fprintf(stderr, " (DDE busy)"); break;
+    case SE_ERR_DDEFAIL:         fprintf(stderr, " (DDE transaction failed)"); break;
+    case SE_ERR_DDETIMEOUT:      fprintf(stderr, " (DDE transaction timed out)"); break;
+    case SE_ERR_DLLNOTFOUND:     fprintf(stderr, " (DLL not found)"); break;
+    case SE_ERR_NOASSOC:         fprintf(stderr, " (no association)"); break;
+    case SE_ERR_OOM:             fprintf(stderr, " (out of memory)"); break;
+    case SE_ERR_SHARE:           fprintf(stderr, " (sharing violation)"); break;
+    }
+    fprintf(stderr, ".\n");
+
+    return false;
+}
+
+void SetConsoleTitle(
+    int argc,
+    char** argv)
+{
+    char args[MAX_PATH] = {};
+    size_t idx = snprintf(args, MAX_PATH, "PresentMon");
+    if (!CombineArguments(argc, argv, args + idx, MAX_PATH - idx)) {
+        args[MAX_PATH - 4] = '.';
+        args[MAX_PATH - 3] = '.';
+        args[MAX_PATH - 2] = '.';
+    }
+
+    SetConsoleTitleA(args);
+}
+
+bool EnableScrollLock(bool enable)
+{
+    auto enabled = (GetKeyState(VK_SCROLL) & 1) == 1;
+    if (enabled != enable) {
+        auto extraInfo = GetMessageExtraInfo();
+        INPUT input[2] = {};
+
+        input[0].type = INPUT_KEYBOARD;
+        input[0].ki.wVk = VK_SCROLL;
+        input[0].ki.dwExtraInfo = extraInfo;
+
+        input[1].type = INPUT_KEYBOARD;
+        input[1].ki.wVk = VK_SCROLL;
+        input[1].ki.dwFlags = KEYEVENTF_KEYUP;
+        input[1].ki.dwExtraInfo = extraInfo;
+
+        auto sendCount = SendInput(2, input, sizeof(INPUT));
+        if (sendCount != 2) {
+            fprintf(stderr, "warning: could not toggle scroll lock.\n");
+        }
+    }
+
+    return enabled;
+}
+