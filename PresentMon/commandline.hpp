/*
Copyright 2017 Intel Corporation

Permission is hereby granted, free of charge, to any person obtaining a copy of
this software and associated documentation files (the "Software"), to deal in
the Software without restriction, including without limitation the rights to
use, copy, modify, merge, publish, distribute, sublicense, and/or sell copies
of the Software, and to permit persons to whom the Software is furnished to do
so, subject to the following conditions:

The above copyright notice and this permission notice shall be included in all
copies or substantial portions of the Software.

THE SOFTWARE IS PROVIDED "AS IS", WITHOUT WARRANTY OF ANY KIND, EXPRESS OR
IMPLIED, INCLUDING BUT NOT LIMITED TO THE WARRANTIES OF MERCHANTABILITY,
FITNESS FOR A PARTICULAR PURPOSE AND NONINFRINGEMENT. IN NO EVENT SHALL THE
AUTHORS OR COPYRIGHT HOLDERS BE LIABLE FOR ANY CLAIM, DAMAGES OR OTHER
LIABILITY, WHETHER IN AN ACTION OF CONTRACT, TORT OR OTHERWISE, ARISING FROM,
OUT OF OR IN CONNECTION WITH THE SOFTWARE OR THE USE OR OTHER DEALINGS IN THE
SOFTWARE.
*/

#pragma once

#include <windows.h>

enum class Verbosity {
    Simple,
    Normal,
    Verbose
};

// Target:           mTargetProcessName mTargetPid mEtlFileName
//  All processes    nullptr            0          nullptr
//  Process by name  process name       0          nullptr
//  Process by ID    nullptr            pid        nullptr
//  ETL file         nullptr            0          path
struct CommandLineArgs {
    const char *mOutputFileName = nullptr;
    const char *mTargetProcessName = nullptr;
    const char *mEtlFileName = nullptr;
    UINT mTargetPid = 0;
    UINT mDelay = 0;
    UINT mTimer = 0;
    UINT mRecordingCount = 0;
    UINT mHotkeyModifiers = MOD_NOREPEAT;
    UINT mHotkeyVirtualKeyCode = VK_F11;
    bool mOutputFile = true;
    bool mScrollLockToggle = false;
    bool mScrollLockIndicator = false;
    bool mExcludeDropped = false;
    Verbosity mVerbosity = Verbosity::Normal;
    bool mSimpleConsole = false;
    bool mTerminateOnProcExit = false;
    bool mTerminateAfterTimer = false;
    bool mHotkeySupport = false;
    bool mTryToElevate = true;
<<<<<<< HEAD
    bool mIncludeWindowsMixedReality = false;
=======
    bool mMultiCsv = false;
>>>>>>> b3298c9e
};

bool ParseCommandLine(int argc, char** argv, CommandLineArgs* out);
bool RestartAsAdministrator(int argc, char** argv);
void SetConsoleTitle(int argc, char** argv);
bool EnableScrollLock(bool enable);<|MERGE_RESOLUTION|>--- conflicted
+++ resolved
@@ -55,11 +55,8 @@
     bool mTerminateAfterTimer = false;
     bool mHotkeySupport = false;
     bool mTryToElevate = true;
-<<<<<<< HEAD
     bool mIncludeWindowsMixedReality = false;
-=======
     bool mMultiCsv = false;
->>>>>>> b3298c9e
 };
 
 bool ParseCommandLine(int argc, char** argv, CommandLineArgs* out);
