--- conflicted
+++ resolved
@@ -1,1128 +1,1001 @@
-/*
-Copyright 2017 Intel Corporation
-
-Permission is hereby granted, free of charge, to any person obtaining a copy of
-this software and associated documentation files (the "Software"), to deal in
-the Software without restriction, including without limitation the rights to
-use, copy, modify, merge, publish, distribute, sublicense, and/or sell copies
-of the Software, and to permit persons to whom the Software is furnished to do
-so, subject to the following conditions:
-
-The above copyright notice and this permission notice shall be included in all
-copies or substantial portions of the Software.
-
-THE SOFTWARE IS PROVIDED "AS IS", WITHOUT WARRANTY OF ANY KIND, EXPRESS OR
-IMPLIED, INCLUDING BUT NOT LIMITED TO THE WARRANTIES OF MERCHANTABILITY,
-FITNESS FOR A PARTICULAR PURPOSE AND NONINFRINGEMENT. IN NO EVENT SHALL THE
-AUTHORS OR COPYRIGHT HOLDERS BE LIABLE FOR ANY CLAIM, DAMAGES OR OTHER
-LIABILITY, WHETHER IN AN ACTION OF CONTRACT, TORT OR OTHERWISE, ARISING FROM,
-OUT OF OR IN CONNECTION WITH THE SOFTWARE OR THE USE OR OTHER DEALINGS IN THE
-SOFTWARE.
-*/
-
-#include <algorithm>
-#include <shlwapi.h>
-
-#include "TraceSession.hpp"
-#include "PresentMon.hpp"
-
-template <typename Map, typename F>
-static void map_erase_if(Map& m, F pred)
-{
-    typename Map::iterator i = m.begin();
-    while ((i = std::find_if(i, m.end(), pred)) != m.end()) {
-        m.erase(i++);
-    }
-}
-
-static void SetConsoleText(const char *text)
-{
-    HANDLE hConsole = GetStdHandle(STD_OUTPUT_HANDLE);
-    CONSOLE_SCREEN_BUFFER_INFO csbi;
-    enum { MAX_BUFFER = 16384 };
-    char buffer[16384];
-    int bufferSize = 0;
-    auto write = [&](char ch) {
-        if (bufferSize < MAX_BUFFER) {
-            buffer[bufferSize++] = ch;
-        }
-    };
-
-    if (!GetConsoleScreenBufferInfo(hConsole, &csbi))
-    {
-        return;
-    }
-
-    int oldBufferSize = int(csbi.dwSize.X * csbi.dwSize.Y);
-    if (oldBufferSize > MAX_BUFFER) {
-        oldBufferSize = MAX_BUFFER;
-    }
-
-    int x = 0;
-    while (*text) {
-        int repeat = 1;
-        char ch = *text;
-        if (ch == '\t') {
-            ch = ' ';
-            repeat = 4;
-        }
-        else if (ch == '\n') {
-            ch = ' ';
-            repeat = csbi.dwSize.X - x;
-        }
-        for (int i = 0; i < repeat; ++i) {
-            write(ch);
-            if (++x >= csbi.dwSize.X) {
-                x = 0;
-            }
-        }
-        text++;
-    }
-
-    for (int i = bufferSize; i < oldBufferSize; ++i)
-    {
-        write(' ');
-    }
-
-    COORD origin = { 0,0 };
-    DWORD dwCharsWritten;
-    WriteConsoleOutputCharacterA(
-        hConsole,
-        buffer,
-        bufferSize,
-        origin,
-        &dwCharsWritten);
-
-    SetConsoleCursorPosition(hConsole, origin);
-}
-
-//  mOutputFilename mTargetProcessName  mHotkeySupport  FileName
-//  nullptr         nullptr             any             PresentMon-TIME.csv
-//  nullptr         PROCESSNAME         any             PresentMon-PROCESSNAME-TIME.csv
-//  PATH.EXT        any                 false           PATH.EXT
-//  PATH.EXT        any                 true            PATH-INDEX.EXT
-//
-// If wmr, then append _WMR to name.
-static void GenerateOutputFilename(const PresentMonData& pm, bool wmr, char* path)
-{
-    char ext[_MAX_EXT];
-
-    if (pm.mArgs->mOutputFileName) {
-        char drive[_MAX_DRIVE];
-        char dir[_MAX_DIR];
-        char name[_MAX_FNAME];
-        _splitpath_s(pm.mArgs->mOutputFileName, drive, dir, name, ext);
-
-        if (pm.mArgs->mHotkeySupport) {
-            _snprintf_s(path, MAX_PATH, _TRUNCATE, "%s%s%s-%d", drive, dir, name, pm.mArgs->mRecordingCount);
-        } else {
-            _snprintf_s(path, MAX_PATH, _TRUNCATE, "%s%s%s", drive, dir, name);
-        }
-    } else {
-        strcpy_s(ext, ".csv");
-
-        if (pm.mArgs->mTargetProcessName == nullptr) {
-            _snprintf_s(path, MAX_PATH, _TRUNCATE, "PresentMon-%s", pm.mCaptureTimeStr);
-        } else {
-            _snprintf_s(path, MAX_PATH, _TRUNCATE, "PresentMon-%s-%s", pm.mArgs->mTargetProcessName, pm.mCaptureTimeStr);
-        }
-    }
-
-    if (wmr) {
-        strcat_s(path, MAX_PATH, "_WMR");
-    }
-
-    strcat_s(path, MAX_PATH, ext);
-}
-
-static void CreateOutputFiles(PresentMonData& pm)
-{
-    // Open output file and print CSV header
-    char outputFilePath[MAX_PATH];
-    GenerateOutputFilename(pm, false, outputFilePath);
-    fopen_s(&pm.mOutputFile, outputFilePath, "w");
-    if (pm.mOutputFile) {
-        fprintf(pm.mOutputFile, "Application,ProcessID,SwapChainAddress,Runtime,SyncInterval,PresentFlags");
-        if (pm.mArgs->mVerbosity > Verbosity::Simple)
-        {
-            fprintf(pm.mOutputFile, ",AllowsTearing,PresentMode");
-        }
-        if (pm.mArgs->mVerbosity >= Verbosity::Verbose)
-        {
-            fprintf(pm.mOutputFile, ",WasBatched,DwmNotified");
-        }
-        fprintf(pm.mOutputFile, ",Dropped,TimeInSeconds,MsBetweenPresents");
-        if (pm.mArgs->mVerbosity > Verbosity::Simple)
-        {
-            fprintf(pm.mOutputFile, ",MsBetweenDisplayChange");
-        }
-        fprintf(pm.mOutputFile, ",MsInPresentAPI");
-        if (pm.mArgs->mVerbosity > Verbosity::Simple)
-        {
-            fprintf(pm.mOutputFile, ",MsUntilRenderComplete,MsUntilDisplayed");
-        }
-        fprintf(pm.mOutputFile, "\n");
-    }
-
-    if (pm.mArgs->mIncludeWindowsMixedReality) {
-        // Open output file and print CSV header
-        GenerateOutputFilename(pm, true, outputFilePath);
-        fopen_s(&pm.mLsrOutputFile, outputFilePath, "w");
-        if (pm.mLsrOutputFile) {
-            fprintf(pm.mLsrOutputFile, "Application,ProcessID,DwmProcessID");
-            if (pm.mArgs->mVerbosity >= Verbosity::Verbose)
-            {
-                fprintf(pm.mLsrOutputFile, ",HolographicFrameID");
-            }
-            fprintf(pm.mLsrOutputFile, ",TimeInSeconds");
-            if (pm.mArgs->mVerbosity > Verbosity::Simple)
-            {
-                fprintf(pm.mLsrOutputFile, ",MsBetweenAppPresents,MsAppPresentToLsr");
-            }
-            fprintf(pm.mLsrOutputFile, ",MsBetweenLsrs,AppMissed,LsrMissed");
-            if (pm.mArgs->mVerbosity >= Verbosity::Verbose)
-            {
-                fprintf(pm.mLsrOutputFile, ",MsSourceReleaseFromRenderingToLsrAcquire,MsAppCpuRenderFrame");
-            }
-            fprintf(pm.mLsrOutputFile, ",MsAppPoseLatency");
-            if (pm.mArgs->mVerbosity >= Verbosity::Verbose)
-            {
-                fprintf(pm.mLsrOutputFile, ",MsAppMisprediction,MsLsrCpuRenderFrame");
-            }
-            fprintf(pm.mLsrOutputFile, ",MsLsrPoseLatency,MsActualLsrPoseLatency,MsTimeUntilVsync,MsLsrThreadWakeupToGpuEnd,MsLsrThreadWakeupError");
-            if (pm.mArgs->mVerbosity >= Verbosity::Verbose)
-            {
-                fprintf(pm.mLsrOutputFile, ",MsLsrThreadWakeupToCpuRenderFrameStart,MsCpuRenderFrameStartToHeadPoseCallbackStart,MsGetHeadPose,MsHeadPoseCallbackStopToInputLatch,MsInputLatchToGpuSubmission");
-            }
-            fprintf(pm.mLsrOutputFile, ",MsLsrPreemption,MsLsrExecution,MsCopyPreemption,MsCopyExecution,MsGpuEndToVsync");
-            if (pm.mArgs->mVerbosity >= Verbosity::Verbose)
-            {
-                fprintf(pm.mLsrOutputFile, ",SuspendedThreadBeforeLsr,EarlyLsrDueToInvalidFence");
-            }
-            fprintf(pm.mLsrOutputFile, "\n");
-        }
-    }
-}
-
-static void TerminateProcess(PresentMonData& pm, ProcessInfo const& proc)
-{
-    if (!proc.mTargetProcess) {
-        return;
-    }
-
-    // Quit if this is the last process tracked for -terminate_on_proc_exit
-    if (pm.mArgs->mTerminateOnProcExit) {
-        pm.mTerminationProcessCount -= 1;
-        if (pm.mTerminationProcessCount == 0) {
-            PostStopRecording();
-            PostQuitProcess();
-        }
-    }
-}
-
-static void StopProcess(PresentMonData& pm, std::map<uint32_t, ProcessInfo>::iterator it)
-{
-    TerminateProcess(pm, it->second);
-    pm.mProcessMap.erase(it);
-}
-
-static void StopProcess(PresentMonData& pm, uint32_t processId)
-{
-    auto it = pm.mProcessMap.find(processId);
-    if (it != pm.mProcessMap.end()) {
-        StopProcess(pm, it);
-    }
-}
-
-static ProcessInfo* StartNewProcess(PresentMonData& pm, ProcessInfo* proc, uint32_t processId, std::string const& imageFileName, uint64_t now)
-{
-    proc->mModuleName = imageFileName;
-    proc->mLastRefreshTicks = now;
-    proc->mTargetProcess =
-        (pm.mArgs->mTargetPid == 0 && pm.mArgs->mTargetProcessName == nullptr) || // all processes targetted
-        (pm.mArgs->mTargetPid != 0 && pm.mArgs->mTargetPid == processId) || // explicitly targetted by PID
-        (pm.mArgs->mTargetProcessName != nullptr && _stricmp(pm.mArgs->mTargetProcessName, proc->mModuleName.c_str()) == 0); // explicitly targetted by name
-
-    if (!proc->mTargetProcess) {
-        return nullptr;
-    }
-
-    // Include process in -terminate_on_proc_exit count
-    if (pm.mArgs->mTerminateOnProcExit) {
-        pm.mTerminationProcessCount += 1;
-    }
-
-    return proc;
-}
-
-static ProcessInfo* StartProcess(PresentMonData& pm, uint32_t processId, std::string const& imageFileName, uint64_t now)
-{
-    auto it = pm.mProcessMap.find(processId);
-    if (it != pm.mProcessMap.end()) {
-        StopProcess(pm, it);
-    }
-
-    auto proc = &pm.mProcessMap.emplace(processId, ProcessInfo()).first->second;
-    return StartNewProcess(pm, proc, processId, imageFileName, now);
-}
-
-static ProcessInfo* StartProcessIfNew(PresentMonData& pm, uint32_t processId, uint64_t now)
-{
-    auto it = pm.mProcessMap.find(processId);
-    if (it != pm.mProcessMap.end()) {
-        auto proc = &it->second;
-        return proc->mTargetProcess ? proc : nullptr;
-    }
-
-    std::string imageFileName("<error>");
-    if (!pm.mArgs->mEtlFileName) {
-        HANDLE h = OpenProcess(PROCESS_QUERY_LIMITED_INFORMATION, FALSE, processId);
-        if (h) {
-            char path[MAX_PATH] = "<error>";
-            char* name = path;
-            DWORD numChars = sizeof(path);
-            if (QueryFullProcessImageNameA(h, 0, path, &numChars) == TRUE) {
-                name = PathFindFileNameA(path);
-            }
-            imageFileName = name;
-            CloseHandle(h);
-        }
-    }
-
-    auto proc = &pm.mProcessMap.emplace(processId, ProcessInfo()).first->second;
-    return StartNewProcess(pm, proc, processId, imageFileName, now);
-}
-
-static bool UpdateProcessInfo_Realtime(PresentMonData& pm, ProcessInfo& info, uint64_t now, uint32_t thisPid)
-{
-    // Check periodically if the process has exited
-    if (now - info.mLastRefreshTicks > 1000) {
-        info.mLastRefreshTicks = now;
-
-        auto running = false;
-        HANDLE h = OpenProcess(PROCESS_QUERY_LIMITED_INFORMATION, FALSE, thisPid);
-        if (h) {
-            char path[MAX_PATH] = "<error>";
-            char* name = path;
-            DWORD numChars = sizeof(path);
-            if (QueryFullProcessImageNameA(h, 0, path, &numChars) == TRUE) {
-                name = PathFindFileNameA(path);
-            }
-            if (info.mModuleName.compare(name) != 0) {
-                // Image name changed, which means that our process exited and another
-                // one started with the same PID.
-                TerminateProcess(pm, info);
-                StartNewProcess(pm, &info, thisPid, name, now);
-            }
-
-            DWORD dwExitCode = 0;
-            if (GetExitCodeProcess(h, &dwExitCode) == TRUE && dwExitCode == STILL_ACTIVE) {
-                running = true;
-            }
-            CloseHandle(h);
-        }
-
-        if (!running) {
-            return false;
-        }
-    }
-
-    // remove chains without recent updates
-    map_erase_if(info.mChainMap, [now](const std::pair<const uint64_t, SwapChainData>& entry) {
-        return entry.second.IsStale(now);
-    });
-
-    return true;
-}
-
-const char* PresentModeToString(PresentMode mode)
-{
-    switch (mode) {
-    case PresentMode::Hardware_Legacy_Flip: return "Hardware: Legacy Flip";
-    case PresentMode::Hardware_Legacy_Copy_To_Front_Buffer: return "Hardware: Legacy Copy to front buffer";
-    case PresentMode::Hardware_Direct_Flip: return "Hardware: Direct Flip";
-    case PresentMode::Hardware_Independent_Flip: return "Hardware: Independent Flip";
-    case PresentMode::Composed_Flip: return "Composed: Flip";
-    case PresentMode::Composed_Copy_GPU_GDI: return "Composed: Copy with GPU GDI";
-    case PresentMode::Composed_Copy_CPU_GDI: return "Composed: Copy with CPU GDI";
-    case PresentMode::Composed_Composition_Atlas: return "Composed: Composition Atlas";
-    case PresentMode::Hardware_Composed_Independent_Flip: return "Hardware Composed: Independent Flip";
-    default: return "Other";
-    }
-}
-
-const char* RuntimeToString(Runtime rt)
-{
-    switch (rt) {
-    case Runtime::DXGI: return "DXGI";
-    case Runtime::D3D9: return "D3D9";
-    default: return "Other";
-    }
-}
-
-const char* FinalStateToDroppedString(PresentResult res)
-{
-    switch (res) {
-    case PresentResult::Presented: return "0";
-    case PresentResult::Error: return "Error";
-    default: return "1";
-    }
-}
-
-<<<<<<< HEAD
-void AddLateStageReprojection(PresentMonData& pm, LateStageReprojectionEvent& p, uint64_t now, uint64_t perfFreq)
-=======
-FILE* CreateOutputFile(const CommandLineArgs& args, const char* outputFilePath)
-{
-    FILE* outputFile = nullptr;
-    // Open output file and print CSV header
-    fopen_s(&outputFile, outputFilePath, "w");
-    if (outputFile) {
-        fprintf(outputFile, "Application,ProcessID,SwapChainAddress,Runtime,SyncInterval,PresentFlags");
-        if (args.mVerbosity > Verbosity::Simple)
-        {
-            fprintf(outputFile, ",AllowsTearing,PresentMode");
-        }
-        if (args.mVerbosity >= Verbosity::Verbose)
-        {
-            fprintf(outputFile, ",WasBatched,DwmNotified");
-        }
-        fprintf(outputFile, ",Dropped,TimeInSeconds,MsBetweenPresents");
-        if (args.mVerbosity > Verbosity::Simple)
-        {
-            fprintf(outputFile, ",MsBetweenDisplayChange");
-        }
-        fprintf(outputFile, ",MsInPresentAPI");
-        if (args.mVerbosity > Verbosity::Simple)
-        {
-            fprintf(outputFile, ",MsUntilRenderComplete,MsUntilDisplayed");
-        }
-        fprintf(outputFile, "\n");
-    }
-    return outputFile;
-}
-
-tm GetTime()
-{
-    time_t time_now = time(NULL);
-    struct tm tm;
-    localtime_s(&tm, &time_now);
-    return tm;
-}
-
-FILE* CreateMultiCsvFile(const PresentMonData& pm, const ProcessInfo& info)
-{
-    const auto tm = GetTime();
-    char outputFilePath[MAX_PATH];
-    _snprintf_s(outputFilePath, _TRUNCATE, "%s%sPresentMon-%s-%4d-%02d-%02dT%02d%02d%02d.csv", // ISO 8601
-        pm.mOutputFilePath.mDrive, pm.mOutputFilePath.mDirectory,
-        info.mModuleName.c_str(),
-        tm.tm_year + 1900, tm.tm_mon + 1, tm.tm_mday,
-        tm.tm_hour, tm.tm_min, tm.tm_sec);
-   return CreateOutputFile(*pm.mArgs, outputFilePath);
-}
-
-void AddPresent(PresentMonData& pm, PresentEvent& p, uint64_t now, uint64_t perfFreq)
->>>>>>> b3298c9e
-{
-    const uint32_t appProcessId = p.GetAppProcessId();
-    auto proc = StartProcessIfNew(pm, appProcessId, now);
-    if (proc == nullptr) {
-        return; // process is not a target
-    }
-
-    pm.mLateStageReprojectionData.AddLateStageReprojection(p);
-
-    if (pm.mLsrOutputFile && (p.FinalState == LateStageReprojectionResult::Presented || !pm.mArgs->mExcludeDropped)) {
-        auto len = pm.mLateStageReprojectionData.mLSRHistory.size();
-        if (len > 1) {
-            auto& curr = pm.mLateStageReprojectionData.mLSRHistory[len - 1];
-            auto& prev = pm.mLateStageReprojectionData.mLSRHistory[len - 2];
-            const double deltaMilliseconds = 1000 * double(curr.QpcTime - prev.QpcTime) / perfFreq;
-            const double timeInSeconds = (double)(int64_t)(p.QpcTime - pm.mStartupQpcTime) / perfFreq;
-
-            fprintf(pm.mLsrOutputFile, "%s,%d,%d", proc->mModuleName.c_str(), curr.GetAppProcessId(), curr.ProcessId);
-            if (pm.mArgs->mVerbosity >= Verbosity::Verbose)
-            {
-                fprintf(pm.mLsrOutputFile, ",%d", curr.GetAppFrameId());
-            }
-            fprintf(pm.mLsrOutputFile, ",%.6lf", timeInSeconds);
-            if (pm.mArgs->mVerbosity > Verbosity::Simple)
-            {
-                const uint64_t currAppPresentTime = curr.GetAppPresentTime();
-                const uint64_t prevAppPresentTime = prev.GetAppPresentTime();
-                const double appPresentDeltaMilliseconds = 1000 * double(currAppPresentTime - prevAppPresentTime) / perfFreq;
-                const double appPresentToLsrMilliseconds = 1000 * double(curr.QpcTime - currAppPresentTime) / perfFreq;
-                fprintf(pm.mLsrOutputFile, ",%.6lf,%.6lf", appPresentDeltaMilliseconds, appPresentToLsrMilliseconds);
-            }
-            fprintf(pm.mLsrOutputFile, ",%.6lf,%d,%d", deltaMilliseconds, !curr.NewSourceLatched, curr.MissedVsyncCount);
-            if (pm.mArgs->mVerbosity >= Verbosity::Verbose)
-            {
-                fprintf(pm.mLsrOutputFile, ",%.6lf,%.6lf", 1000 * double(curr.Source.GetReleaseFromRenderingToAcquireForPresentationTime()) / perfFreq, 1000 * double(curr.GetAppCpuRenderFrameTime()) / perfFreq);
-            }
-            fprintf(pm.mLsrOutputFile, ",%.6lf", curr.AppPredictionLatencyMs);
-            if (pm.mArgs->mVerbosity >= Verbosity::Verbose)
-            {
-                fprintf(pm.mLsrOutputFile, ",%.6lf,%.6lf", curr.AppMispredictionMs, curr.GetLsrCpuRenderFrameMs());
-            }
-            fprintf(pm.mLsrOutputFile, ",%.6lf,%.6lf,%.6lf,%.6lf,%.6lf",
-                curr.LsrPredictionLatencyMs,
-                curr.GetLsrMotionToPhotonLatencyMs(),
-                curr.TimeUntilVsyncMs,
-                curr.GetLsrThreadWakeupToGpuEndMs(),
-                curr.WakeupErrorMs);
-            if (pm.mArgs->mVerbosity >= Verbosity::Verbose)
-            {
-                fprintf(pm.mLsrOutputFile, ",%.6lf,%.6lf,%.6lf,%.6lf,%.6lf",
-                    curr.ThreadWakeupToCpuRenderFrameStartInMs,
-                    curr.CpuRenderFrameStartToHeadPoseCallbackStartInMs,
-                    curr.HeadPoseCallbackStartToHeadPoseCallbackStopInMs,
-                    curr.HeadPoseCallbackStopToInputLatchInMs,
-                    curr.InputLatchToGpuSubmissionInMs);
-            }
-            fprintf(pm.mLsrOutputFile, ",%.6lf,%.6lf,%.6lf,%.6lf,%.6lf",
-                curr.GpuSubmissionToGpuStartInMs,
-                curr.GpuStartToGpuStopInMs,
-                curr.GpuStopToCopyStartInMs,
-                curr.CopyStartToCopyStopInMs,
-                curr.CopyStopToVsyncInMs);
-            if (pm.mArgs->mVerbosity >= Verbosity::Verbose)
-            {
-                fprintf(pm.mLsrOutputFile, ",%d,%d", curr.SuspendedThreadBeforeLsr, curr.EarlyLsrDueToInvalidFence);
-            }
-            fprintf(pm.mLsrOutputFile, "\n");
-        }
-    }
-
-    pm.mLateStageReprojectionData.UpdateLateStageReprojectionInfo(now, perfFreq);
-}
-
-void AddPresent(PresentMonData& pm, PresentEvent& p, uint64_t now, uint64_t perfFreq)
-{
-    const uint32_t appProcessId = p.ProcessId;
-    auto proc = StartProcessIfNew(pm, appProcessId, now);
-    if (proc == nullptr) {
-        return; // process is not a target
-    }
-
-    auto& chain = proc->mChainMap[p.SwapChainAddress];
-    chain.AddPresentToSwapChain(p);
-
-    auto file = pm.mOutputFile;
-    if (pm.mArgs->mMultiCsv)
-    {
-        file = pm.mOutputFileMap[p.ProcessId];
-        if (!file)
-        {
-            file = CreateMultiCsvFile(pm, proc);
-            pm.mOutputFileMap[p.ProcessId] = file;
-        }
-    }
-
-    if (file && (p.FinalState == PresentResult::Presented || !pm.mArgs->mExcludeDropped)) {
-        auto len = chain.mPresentHistory.size();
-        auto displayedLen = chain.mDisplayedPresentHistory.size();
-        if (len > 1) {
-            auto& curr = chain.mPresentHistory[len - 1];
-            auto& prev = chain.mPresentHistory[len - 2];
-            double deltaMilliseconds = 1000 * double(curr.QpcTime - prev.QpcTime) / perfFreq;
-            double deltaReady = curr.ReadyTime == 0 ? 0.0 : (1000 * double(curr.ReadyTime - curr.QpcTime) / perfFreq);
-            double deltaDisplayed = curr.FinalState == PresentResult::Presented ? (1000 * double(curr.ScreenTime - curr.QpcTime) / perfFreq) : 0.0;
-            double timeTakenMilliseconds = 1000 * double(curr.TimeTaken) / perfFreq;
-
-            double timeSincePreviousDisplayed = 0.0;
-            if (curr.FinalState == PresentResult::Presented && displayedLen > 1) {
-                assert(chain.mDisplayedPresentHistory[displayedLen - 1].QpcTime == curr.QpcTime);
-                auto& prevDisplayed = chain.mDisplayedPresentHistory[displayedLen - 2];
-                timeSincePreviousDisplayed = 1000 * double(curr.ScreenTime - prevDisplayed.ScreenTime) / perfFreq;
-            }
-
-            double timeInSeconds = (double)(int64_t)(p.QpcTime - pm.mStartupQpcTime) / perfFreq;
-<<<<<<< HEAD
-            fprintf(pm.mOutputFile, "%s,%d,0x%016llX,%s,%d,%d",
-                    proc->mModuleName.c_str(), appProcessId, p.SwapChainAddress, RuntimeToString(p.Runtime), curr.SyncInterval, curr.PresentFlags);
-=======
-            fprintf(file, "%s,%d,0x%016llX,%s,%d,%d",
-                    proc.mModuleName.c_str(), p.ProcessId, p.SwapChainAddress, RuntimeToString(p.Runtime), curr.SyncInterval, curr.PresentFlags);
->>>>>>> b3298c9e
-            if (pm.mArgs->mVerbosity > Verbosity::Simple)
-            {
-                fprintf(file, ",%d,%s", curr.SupportsTearing, PresentModeToString(curr.PresentMode));
-            }
-            if (pm.mArgs->mVerbosity >= Verbosity::Verbose)
-            {
-                fprintf(file, ",%d,%d", curr.WasBatched, curr.DwmNotified);
-            }
-            fprintf(file, ",%s,%.6lf,%.3lf", FinalStateToDroppedString(curr.FinalState), timeInSeconds, deltaMilliseconds);
-            if (pm.mArgs->mVerbosity > Verbosity::Simple)
-            {
-                fprintf(file, ",%.3lf", timeSincePreviousDisplayed);
-            }
-            fprintf(file, ",%.3lf", timeTakenMilliseconds);
-            if (pm.mArgs->mVerbosity > Verbosity::Simple)
-            {
-                fprintf(file, ",%.3lf,%.3lf", deltaReady, deltaDisplayed);
-            }
-            fprintf(file, "\n");
-        }
-    }
-
-    chain.UpdateSwapChainInfo(p, now, perfFreq);
-}
-
-void PresentMon_Init(const CommandLineArgs& args, PresentMonData& pm)
-{
-    pm.mArgs = &args;
-
-    if (!args.mEtlFileName)
-    {
-        QueryPerformanceCounter((PLARGE_INTEGER)&pm.mStartupQpcTime);
-    }
-    else
-    {
-        // Reading events from ETL file so current QPC value is irrelevant. Update this 
-        // later from first event in the file.
-        pm.mStartupQpcTime = 0;
-    }
-<<<<<<< HEAD
-
-    // Generate capture date string in ISO 8601 format
-    {
-        struct tm tm;
-        time_t time_now = time(NULL);
-        localtime_s(&tm, &time_now);
-        _snprintf_s(pm.mCaptureTimeStr, _TRUNCATE, "%4d-%02d-%02dT%02d%02d%02d",
-            tm.tm_year + 1900, tm.tm_mon + 1, tm.tm_mday,
-            tm.tm_hour, tm.tm_min, tm.tm_sec);
-    }
-
-    // Open CSV files
-    if (args.mOutputFile) {
-        CreateOutputFiles(pm);
-=======
-    
-    if (args.mOutputFile) {
-        // Figure out what file name to use:
-        //    FILENAME.EXT                     If FILENAME.EXT specified on command line
-        //    FILENAME-RECORD#.EXT             If FILENAME.EXT specified on command line and -hotkey used
-        //    PresentMon-PROCESSNAME-TIME.csv  If targetting a process by name
-        //    PresentMon-TIME.csv              Otherwise
-        if (args.mOutputFileName) {
-            _splitpath_s(args.mOutputFileName, pm.mOutputFilePath.mDrive, pm.mOutputFilePath.mDirectory, 
-                pm.mOutputFilePath.mName, pm.mOutputFilePath.mExt);
-
-            if (args.mHotkeySupport) {
-                _snprintf_s(pm.mOutputFilePath.mName, _TRUNCATE, "%s-%d", pm.mOutputFilePath.mName, args.mRecordingCount);
-            }
-        }
-        else {
-            _snprintf_s(pm.mOutputFilePath.mExt, _TRUNCATE, ".csv");
-            const auto tm = GetTime();
-            if (args.mTargetProcessName == nullptr) {
-                _snprintf_s(pm.mOutputFilePath.mName, _TRUNCATE, "PresentMon-%4d-%02d-%02dT%02d%02d%02d", // ISO 8601
-                    tm.tm_year + 1900, tm.tm_mon + 1, tm.tm_mday,
-                    tm.tm_hour, tm.tm_min, tm.tm_sec);
-            }
-            else {
-                // PresentMon-PROCESSNAME-TIME.csv
-                _snprintf_s(pm.mOutputFilePath.mName, _TRUNCATE, "PresentMon-%s-%4d-%02d-%02dT%02d%02d%02d", // ISO 8601
-                    args.mTargetProcessName,
-                    tm.tm_year + 1900, tm.tm_mon + 1, tm.tm_mday,
-                    tm.tm_hour, tm.tm_min, tm.tm_sec);
-            }
-        }
-
-        if (!args.mMultiCsv)
-        {
-            char outputFilePath[MAX_PATH];
-            _snprintf_s(outputFilePath, _TRUNCATE, "%s%s%s%s", 
-                pm.mOutputFilePath.mDrive, pm.mOutputFilePath.mDirectory,
-                pm.mOutputFilePath.mName, pm.mOutputFilePath.mExt);
-            pm.mOutputFile = CreateOutputFile(args, outputFilePath);
-        }
->>>>>>> b3298c9e
-    }
-}
-
-void PresentMon_Update(PresentMonData& pm, std::vector<std::shared_ptr<PresentEvent>>& presents, std::vector<std::shared_ptr<LateStageReprojectionEvent>>& lsrs, uint64_t now, uint64_t perfFreq)
-{
-    // store the new presents into processes
-    for (auto& p : presents)
-    {
-        AddPresent(pm, *p, now, perfFreq);
-    }
-
-    // store the new lsrs
-    for (auto& p : lsrs)
-    {
-        AddLateStageReprojection(pm, *p, now, perfFreq);
-    }
-
-    // Update realtime process info
-    if (!pm.mArgs->mEtlFileName) {
-        std::vector<std::map<uint32_t, ProcessInfo>::iterator> remove;
-        for (auto ii = pm.mProcessMap.begin(), ie = pm.mProcessMap.end(); ii != ie; ++ii) {
-            if (!UpdateProcessInfo_Realtime(pm, ii->second, now, ii->first)) {
-                remove.emplace_back(ii);
-            }
-        }
-        for (auto ii : remove) {
-            StopProcess(pm, ii);
-        }
-    }
-
-    // Display information to console
-    if (!pm.mArgs->mSimpleConsole) {
-        std::string display;
-
-        // LSR info
-        auto& lsrData = pm.mLateStageReprojectionData;
-        if (lsrData.HasData()) {
-            char str[256] = {};
-            _snprintf_s(str, _TRUNCATE, "\nWindows Mixed Reality:%s\n",
-                lsrData.IsStale(now) ? " [STALE]" : "");
-            display += str;
-
-            const LateStageReprojectionRuntimeStats runtimeStats = lsrData.ComputeRuntimeStats(perfFreq);
-            const double historyTime = lsrData.ComputeHistoryTime(perfFreq);
-
-            {
-                // App
-                const double fps = lsrData.ComputeSourceFps(perfFreq);
-                const size_t historySize = lsrData.ComputeHistorySize();
-
-                if (pm.mArgs->mVerbosity > Verbosity::Simple) {
-                    auto& appProcess = pm.mProcessMap[runtimeStats.mAppProcessId];
-                    _snprintf_s(str, _TRUNCATE, "\tApp - %s[%d]:\n\t\t%.2lf ms/frame (%.1lf fps, %.2lf ms CPU",
-                         appProcess.mModuleName.c_str(),
-                        runtimeStats.mAppProcessId,
-                        1000.0 / fps,
-                        fps,
-                        runtimeStats.mAppSourceCpuRenderTimeInMs);
-                    display += str;
-                }
-                else
-                {
-                    _snprintf_s(str, _TRUNCATE, "\tApp:\n\t\t%.2lf ms/frame (%.1lf fps",
-                        1000.0 / fps,
-                        fps);
-                    display += str;
-                }
-
-                _snprintf_s(str, _TRUNCATE, ", %.1lf%% of Compositor frame rate)\n", double(historySize - runtimeStats.mAppMissedFrames) / (historySize) * 100.0f);
-                display += str;
-
-                _snprintf_s(str, _TRUNCATE, "\t\tMissed Present: %Iu total in last %.1lf seconds (%Iu total observed)\n",
-                    runtimeStats.mAppMissedFrames,
-                    historyTime,
-                    lsrData.mLifetimeAppMissedFrames);
-                display += str;
-
-                _snprintf_s(str, _TRUNCATE, "\t\tPost-Present to Compositor CPU: %.2lf ms\n",
-                    runtimeStats.mAppSourceReleaseToLsrAcquireInMs);
-                display += str;
-            }
-
-            {
-                // LSR
-                const double fps = lsrData.ComputeFps(perfFreq);
-                auto& lsrProcess = pm.mProcessMap[runtimeStats.mLsrProcessId];
-
-                _snprintf_s(str, _TRUNCATE, "\tCompositor - %s[%d]:\n\t\t%.2lf ms/frame (%.1lf fps, %.1lf displayed fps, %.2lf ms CPU)\n",
-                    lsrProcess.mModuleName.c_str(),
-                    runtimeStats.mLsrProcessId,
-                    1000.0 / fps,
-                    fps,
-                    lsrData.ComputeDisplayedFps(perfFreq),
-                    runtimeStats.mLsrCpuRenderTimeInMs);
-                display += str;
-
-                _snprintf_s(str, _TRUNCATE, "\t\tMissed V-Sync: %Iu consecutive, %Iu total in last %.1lf seconds (%Iu total observed)\n",
-                    runtimeStats.mLsrConsecutiveMissedFrames,
-                    runtimeStats.mLsrMissedFrames,
-                    historyTime,
-                    lsrData.mLifetimeLsrMissedFrames);
-                display += str;
-
-                _snprintf_s(str, _TRUNCATE, "\t\tReprojection: %.2lf ms gpu preemption (%.2lf ms max) | %.2lf ms gpu execution (%.2lf ms max)\n",
-                    runtimeStats.mGpuPreemptionInMs.GetAverage(),
-                    runtimeStats.mGpuPreemptionInMs.GetMax(),
-                    runtimeStats.mGpuExecutionInMs.GetAverage(),
-                    runtimeStats.mGpuExecutionInMs.GetMax());
-                display += str;
-
-                if (runtimeStats.mCopyExecutionInMs.GetAverage() > 0.0) {
-                    _snprintf_s(str, _TRUNCATE, "\t\tHybrid Copy: %.2lf ms gpu preemption (%.2lf ms max) | %.2lf ms gpu execution (%.2lf ms max)\n",
-                        runtimeStats.mCopyPreemptionInMs.GetAverage(),
-                        runtimeStats.mCopyPreemptionInMs.GetMax(),
-                        runtimeStats.mCopyExecutionInMs.GetAverage(),
-                        runtimeStats.mCopyExecutionInMs.GetMax());
-                    display += str;
-                }
-
-                _snprintf_s(str, _TRUNCATE, "\t\tGpu-End to V-Sync: %.2lf ms\n",
-                    runtimeStats.mGpuEndToVsyncInMs);
-                display += str;
-            }
-
-            {
-                // Latency
-                _snprintf_s(str, _TRUNCATE, "\tPose Latency:\n\t\tApp Motion-to-Mid-Photon: %.2lf ms\n",
-                    runtimeStats.mAppPoseLatencyInMs);
-                display += str;
-
-                _snprintf_s(str, _TRUNCATE, "\t\tCompositor Motion-to-Mid-Photon: %.2lf ms (%.2lf ms to V-Sync)\n",
-                    runtimeStats.mLsrPoseLatencyInMs,
-                    runtimeStats.mLsrInputLatchToVsyncInMs.GetAverage());
-                display += str;
-
-                _snprintf_s(str, _TRUNCATE, "\t\tV-Sync to Mid-Photon: %.2lf ms\n",
-                    runtimeStats.mVsyncToPhotonsMiddleInMs);
-                display += str;
-            }
-
-            _snprintf_s(str, _TRUNCATE, "\n");
-            display += str;
-        }
-
-        // ProcessInfo
-        for (auto const& p : pm.mProcessMap) {
-            auto processId = p.first;
-            auto const& proc = p.second;
-
-            // Don't display non-specified or empty processes
-            if (!proc.mTargetProcess ||
-                proc.mModuleName.empty() ||
-                proc.mChainMap.empty()) {
-                continue;
-            }
-
-            char str[256] = {};
-            _snprintf_s(str, _TRUNCATE, "\n%s[%d]:\n", proc.mModuleName.c_str(), processId);
-            display += str;
-
-            for (auto& chain : proc.mChainMap)
-            {
-                double fps = chain.second.ComputeFps(perfFreq);
-
-                _snprintf_s(str, _TRUNCATE, "\t%016llX (%s): SyncInterval %d | Flags %d | %.2lf ms/frame (%.1lf fps, ",
-                    chain.first,
-                    RuntimeToString(chain.second.mRuntime),
-                    chain.second.mLastSyncInterval,
-                    chain.second.mLastFlags,
-                    1000.0/fps,
-                    fps);
-                display += str;
-
-                if (pm.mArgs->mVerbosity > Verbosity::Simple) {
-                    _snprintf_s(str, _TRUNCATE, "%.1lf displayed fps, ", chain.second.ComputeDisplayedFps(perfFreq));
-                    display += str;
-                }
-
-                _snprintf_s(str, _TRUNCATE, "%.2lf ms CPU", chain.second.ComputeCpuFrameTime(perfFreq) * 1000.0);
-                display += str;
-
-                if (pm.mArgs->mVerbosity > Verbosity::Simple) {
-                    _snprintf_s(str, _TRUNCATE, ", %.2lf ms latency) (%s",
-                        1000.0 * chain.second.ComputeLatency(perfFreq),
-                        PresentModeToString(chain.second.mLastPresentMode));
-                    display += str;
-
-                    if (chain.second.mLastPresentMode == PresentMode::Hardware_Composed_Independent_Flip) {
-                        _snprintf_s(str, _TRUNCATE, ": Plane %d", chain.second.mLastPlane);
-                        display += str;
-                    }
-
-                    if ((chain.second.mLastPresentMode == PresentMode::Hardware_Composed_Independent_Flip ||
-                         chain.second.mLastPresentMode == PresentMode::Hardware_Independent_Flip) &&
-                        pm.mArgs->mVerbosity >= Verbosity::Verbose &&
-                        chain.second.mDwmNotified) {
-                        _snprintf_s(str, _TRUNCATE, ", DWM notified");
-                        display += str;
-                    }
-
-                    if (pm.mArgs->mVerbosity >= Verbosity::Verbose &&
-                        chain.second.mHasBeenBatched) {
-                        _snprintf_s(str, _TRUNCATE, ", batched");
-                        display += str;
-                    }
-                }
-
-                _snprintf_s(str, _TRUNCATE, ")%s\n",
-                    (now - chain.second.mLastUpdateTicks) > 1000 ? " [STALE]" : "");
-                display += str;
-            }
-        }
-
-        SetConsoleText(display.c_str());
-    }
-}
-
-void CloseFile(FILE* fp, uint32_t totalEventsLost, uint32_t totalBuffersLost)
-{
-<<<<<<< HEAD
-    if (fp == nullptr) {
-        return;
-    }
-
-    if (totalEventsLost > 0) {
-        fprintf(fp, "warning: %u events were lost; collected data may be unreliable.\n", totalEventsLost);
-    }
-    if (totalBuffersLost > 0) {
-        fprintf(fp, "warning: %u buffers were lost; collected data may be unreliable.\n", totalBuffersLost);
-    }
-
-    fclose(fp);
-}
-
-void PresentMon_Shutdown(PresentMonData& pm, uint32_t totalEventsLost, uint32_t totalBuffersLost)
-{
-    CloseFile(pm.mOutputFile, totalEventsLost, totalBuffersLost);
-    CloseFile(pm.mLsrOutputFile, totalEventsLost, totalBuffersLost);
-    pm.mOutputFile = nullptr;
-    pm.mLsrOutputFile = nullptr;
-
-=======
-    if (pm.mOutputFile)
-    {
-        if (log_corrupted) {
-            fclose(pm.mOutputFile);
-
-            char outputFilePath[MAX_PATH];
-            _snprintf_s(outputFilePath, _TRUNCATE, "%s%s%s%s",
-                pm.mOutputFilePath.mDrive, pm.mOutputFilePath.mDirectory,
-                pm.mOutputFilePath.mName, pm.mOutputFilePath.mExt);
-            fopen_s(&pm.mOutputFile, outputFilePath, "w");
-            if (pm.mOutputFile) {
-                fprintf(pm.mOutputFile, "Error: Some ETW packets were lost. Collected data is unreliable.\n");
-            }
-        }
-        if (pm.mOutputFile) {
-            fclose(pm.mOutputFile);
-            pm.mOutputFile = nullptr;
-        }
-    }
-    
-    for (auto& filePair : pm.mOutputFileMap)
-    {
-        if (filePair.second)
-        {
-            fclose(filePair.second);
-        }
-    }
-    
-    pm.mOutputFileMap.clear();
->>>>>>> b3298c9e
-    pm.mProcessMap.clear();
-
-    if (pm.mArgs->mSimpleConsole == false) {
-        SetConsoleText("");
-    }
-}
-
-static bool g_EtwProcessingThreadProcessing = false;
-static void EtwProcessingThread(TraceSession *session)
-{
-    assert(g_EtwProcessingThreadProcessing == true);
-
-    SetThreadPriority(GetCurrentThread(), THREAD_PRIORITY_TIME_CRITICAL);
-
-    auto status = ProcessTrace(&session->traceHandle_, 1, NULL, NULL);
-    (void) status; // check: _status == ERROR_SUCCESS;
-
-    // Notify EtwConsumingThread that processing is complete
-    g_EtwProcessingThreadProcessing = false;
-}
-
-void EtwConsumingThread(const CommandLineArgs& args)
-{
-    Sleep(args.mDelay * 1000);
-    if (EtwThreadsShouldQuit()) {
-        return;
-    }
-
-    PresentMonData data;
-    PMTraceConsumer pmConsumer(args.mVerbosity == Verbosity::Simple);
-    MRTraceConsumer mrConsumer(args.mVerbosity == Verbosity::Simple);
-
-    TraceSession session;
-
-    if (args.mIncludeWindowsMixedReality) {
-        session.AddProviderAndHandler(DHD_PROVIDER_GUID, TRACE_LEVEL_VERBOSE, 0x1C00000, 0, (EventHandlerFn)&HandleDHDEvent, &mrConsumer);
-        if (args.mVerbosity != Verbosity::Simple) {
-            session.AddProviderAndHandler(SPECTRUMCONTINUOUS_PROVIDER_GUID, TRACE_LEVEL_VERBOSE, 0x800000, 0, (EventHandlerFn)&HandleSpectrumContinuousEvent, &mrConsumer);
-        }
-    }
-
-    session.AddProviderAndHandler(DXGI_PROVIDER_GUID, TRACE_LEVEL_INFORMATION, 0, 0, (EventHandlerFn) &HandleDXGIEvent, &pmConsumer);
-    session.AddProviderAndHandler(D3D9_PROVIDER_GUID, TRACE_LEVEL_INFORMATION, 0, 0, (EventHandlerFn) &HandleD3D9Event, &pmConsumer);
-    if (args.mVerbosity != Verbosity::Simple) {
-        session.AddProviderAndHandler(DXGKRNL_PROVIDER_GUID,   TRACE_LEVEL_INFORMATION, 1,      0, (EventHandlerFn) &HandleDXGKEvent,   &pmConsumer);
-        session.AddProviderAndHandler(WIN32K_PROVIDER_GUID,    TRACE_LEVEL_INFORMATION, 0x1000, 0, (EventHandlerFn) &HandleWin32kEvent, &pmConsumer);
-        session.AddProviderAndHandler(DWM_PROVIDER_GUID,       TRACE_LEVEL_VERBOSE,     0,      0, (EventHandlerFn) &HandleDWMEvent,    &pmConsumer);
-        session.AddProviderAndHandler(Win7::DWM_PROVIDER_GUID, TRACE_LEVEL_VERBOSE, 0, 0, (EventHandlerFn) &HandleDWMEvent, &pmConsumer);
-        session.AddProvider(Win7::DXGKRNL_PROVIDER_GUID, TRACE_LEVEL_INFORMATION, 1, 0);
-    }
-    session.AddHandler(NT_PROCESS_EVENT_GUID,         (EventHandlerFn) &HandleNTProcessEvent,           &pmConsumer);
-    session.AddHandler(Win7::DXGKBLT_GUID,            (EventHandlerFn) &Win7::HandleDxgkBlt,            &pmConsumer);
-    session.AddHandler(Win7::DXGKFLIP_GUID,           (EventHandlerFn) &Win7::HandleDxgkFlip,           &pmConsumer);
-    session.AddHandler(Win7::DXGKPRESENTHISTORY_GUID, (EventHandlerFn) &Win7::HandleDxgkPresentHistory, &pmConsumer);
-    session.AddHandler(Win7::DXGKQUEUEPACKET_GUID,    (EventHandlerFn) &Win7::HandleDxgkQueuePacket,    &pmConsumer);
-    session.AddHandler(Win7::DXGKVSYNCDPC_GUID,       (EventHandlerFn) &Win7::HandleDxgkVSyncDPC,       &pmConsumer);
-    session.AddHandler(Win7::DXGKMMIOFLIP_GUID,       (EventHandlerFn) &Win7::HandleDxgkMMIOFlip,       &pmConsumer);
-
-    if (!(args.mEtlFileName == nullptr
-        ? session.InitializeRealtime("PresentMon", &EtwThreadsShouldQuit)
-        : session.InitializeEtlFile(args.mEtlFileName, &EtwThreadsShouldQuit))) {
-        return;
-    }
-
-    if (args.mSimpleConsole) {
-        printf("Started recording.\n");
-    }
-    if (args.mScrollLockIndicator) {
-        EnableScrollLock(true);
-    }
-
-    {
-        // Launch the ETW producer thread
-        g_EtwProcessingThreadProcessing = true;
-        std::thread etwProcessingThread(EtwProcessingThread, &session);
-
-        // Consume / Update based on the ETW output
-        {
-
-            PresentMon_Init(args, data);
-            auto timerRunning = args.mTimer > 0;
-            auto timerEnd = GetTickCount64() + args.mTimer * 1000;
-
-            std::vector<std::shared_ptr<PresentEvent>> presents;
-            std::vector<std::shared_ptr<LateStageReprojectionEvent>> lsrs;
-            std::vector<NTProcessEvent> ntProcessEvents;
-
-            uint32_t totalEventsLost = 0;
-            uint32_t totalBuffersLost = 0;
-            for (;;) {
-#if _DEBUG
-                if (args.mSimpleConsole) {
-                    printf(".");
-                }
-#endif
-
-                presents.clear();
-                lsrs.clear();
-                ntProcessEvents.clear();
-
-                // If we are reading events from ETL file set start time to match time stamp of first event
-                if (data.mArgs->mEtlFileName && data.mStartupQpcTime == 0)
-                {
-                    data.mStartupQpcTime = session.startTime_;
-                }
-
-                uint64_t now = GetTickCount64();
-
-<<<<<<< HEAD
-                // Dequeue any captured NTProcess events; if ImageFileName is
-                // empty then the process stopped, otherwise it started.
-                pmConsumer.DequeueProcessEvents(ntProcessEvents);
-                for (auto ntProcessEvent : ntProcessEvents) {
-                    if (!ntProcessEvent.ImageFileName.empty()) {
-                        StartProcess(data, ntProcessEvent.ProcessId, ntProcessEvent.ImageFileName, now);
-=======
-                            data.mProcessMap[ntProcessEvent.ProcessId] = processInfo;
-                            if (args.mMultiCsv && args.mOutputFile)
-                            {
-                                data.mOutputFileMap[ntProcessEvent.ProcessId] = CreateMultiCsvFile(data, processInfo);
-                            }
-                        }
->>>>>>> b3298c9e
-                    }
-                }
-
-                pmConsumer.DequeuePresents(presents);
-                mrConsumer.DequeueLSRs(lsrs);
-                if (args.mScrollLockToggle && (GetKeyState(VK_SCROLL) & 1) == 0) {
-                    presents.clear();
-                    lsrs.clear();
-                }
-
-                auto doneProcessingEvents = g_EtwProcessingThreadProcessing ? false : true;
-                PresentMon_Update(data, presents, lsrs, now, session.frequency_);
-
-<<<<<<< HEAD
-                for (auto ntProcessEvent : ntProcessEvents) {
-                    if (ntProcessEvent.ImageFileName.empty()) {
-                        StopProcess(data, ntProcessEvent.ProcessId);
-=======
-                if (args.mEtlFileName) {
-                    for (auto ntProcessEvent : ntProcessEvents) {
-                        if (ntProcessEvent.ImageFileName.empty()) {
-                            data.mProcessMap.erase(ntProcessEvent.ProcessId);
-                            if (args.mMultiCsv)
-                            {
-                                auto it = data.mOutputFileMap.find(ntProcessEvent.ProcessId);
-                                if (it != data.mOutputFileMap.end())
-                                {
-                                    fclose(it->second);
-                                    data.mOutputFileMap.erase(it);
-                                }
-                            }
-                        }
->>>>>>> b3298c9e
-                    }
-                }
-
-                uint32_t eventsLost = 0;
-                uint32_t buffersLost = 0;
-                if (session.CheckLostReports(&eventsLost, &buffersLost)) {
-                    printf("Lost %u events, %u buffers.", eventsLost, buffersLost);
-
-                    totalEventsLost += eventsLost;
-                    totalBuffersLost += buffersLost;
-
-                    // FIXME: How do we set a threshold here?
-                    if (eventsLost > 100) {
-                        PostStopRecording();
-                        PostQuitProcess();
-                    }
-                }
-
-                if (timerRunning) {
-                    if (GetTickCount64() >= timerEnd) {
-                        PostStopRecording();
-                        if (args.mTerminateAfterTimer) {
-                            PostQuitProcess();
-                        }
-                        timerRunning = false;
-                    }
-                }
-
-                if (doneProcessingEvents) {
-                    assert(EtwThreadsShouldQuit() || args.mEtlFileName);
-                    if (!EtwThreadsShouldQuit()) {
-                        PostStopRecording();
-                        PostQuitProcess();
-                    }
-                    break;
-                }
-
-                Sleep(100);
-            }
-
-            PresentMon_Shutdown(data, totalEventsLost, totalBuffersLost);
-        }
-
-        assert(etwProcessingThread.joinable());
-        assert(!g_EtwProcessingThreadProcessing);
-        etwProcessingThread.join();
-    }
-
-    session.Finalize();
-
-    if (args.mScrollLockIndicator) {
-        EnableScrollLock(false);
-    }
-    if (args.mSimpleConsole) {
-        printf("Stopping recording.\n");
-    }
-}+/*
+Copyright 2017 Intel Corporation
+
+Permission is hereby granted, free of charge, to any person obtaining a copy of
+this software and associated documentation files (the "Software"), to deal in
+the Software without restriction, including without limitation the rights to
+use, copy, modify, merge, publish, distribute, sublicense, and/or sell copies
+of the Software, and to permit persons to whom the Software is furnished to do
+so, subject to the following conditions:
+
+The above copyright notice and this permission notice shall be included in all
+copies or substantial portions of the Software.
+
+THE SOFTWARE IS PROVIDED "AS IS", WITHOUT WARRANTY OF ANY KIND, EXPRESS OR
+IMPLIED, INCLUDING BUT NOT LIMITED TO THE WARRANTIES OF MERCHANTABILITY,
+FITNESS FOR A PARTICULAR PURPOSE AND NONINFRINGEMENT. IN NO EVENT SHALL THE
+AUTHORS OR COPYRIGHT HOLDERS BE LIABLE FOR ANY CLAIM, DAMAGES OR OTHER
+LIABILITY, WHETHER IN AN ACTION OF CONTRACT, TORT OR OTHERWISE, ARISING FROM,
+OUT OF OR IN CONNECTION WITH THE SOFTWARE OR THE USE OR OTHER DEALINGS IN THE
+SOFTWARE.
+*/
+
+#include <algorithm>
+#include <shlwapi.h>
+
+#include "TraceSession.hpp"
+#include "PresentMon.hpp"
+
+template <typename Map, typename F>
+static void map_erase_if(Map& m, F pred)
+{
+    typename Map::iterator i = m.begin();
+    while ((i = std::find_if(i, m.end(), pred)) != m.end()) {
+        m.erase(i++);
+    }
+}
+
+static void SetConsoleText(const char *text)
+{
+    HANDLE hConsole = GetStdHandle(STD_OUTPUT_HANDLE);
+    CONSOLE_SCREEN_BUFFER_INFO csbi;
+    enum { MAX_BUFFER = 16384 };
+    char buffer[16384];
+    int bufferSize = 0;
+    auto write = [&](char ch) {
+        if (bufferSize < MAX_BUFFER) {
+            buffer[bufferSize++] = ch;
+        }
+    };
+
+    if (!GetConsoleScreenBufferInfo(hConsole, &csbi))
+    {
+        return;
+    }
+
+    int oldBufferSize = int(csbi.dwSize.X * csbi.dwSize.Y);
+    if (oldBufferSize > MAX_BUFFER) {
+        oldBufferSize = MAX_BUFFER;
+    }
+
+    int x = 0;
+    while (*text) {
+        int repeat = 1;
+        char ch = *text;
+        if (ch == '\t') {
+            ch = ' ';
+            repeat = 4;
+        }
+        else if (ch == '\n') {
+            ch = ' ';
+            repeat = csbi.dwSize.X - x;
+        }
+        for (int i = 0; i < repeat; ++i) {
+            write(ch);
+            if (++x >= csbi.dwSize.X) {
+                x = 0;
+            }
+        }
+        text++;
+    }
+
+    for (int i = bufferSize; i < oldBufferSize; ++i)
+    {
+        write(' ');
+    }
+
+    COORD origin = { 0,0 };
+    DWORD dwCharsWritten;
+    WriteConsoleOutputCharacterA(
+        hConsole,
+        buffer,
+        bufferSize,
+        origin,
+        &dwCharsWritten);
+
+    SetConsoleCursorPosition(hConsole, origin);
+}
+
+//  mOutputFilename mHotkeySupport mMultiCsv processName -> FileName
+//  PATH.EXT        true           true      PROCESSNAME -> PATH-PROCESSNAME-INDEX.EXT
+//  PATH.EXT        false          true      PROCESSNAME -> PATH-PROCESSNAME.EXT
+//  PATH.EXT        true           false     any         -> PATH-INDEX.EXT
+//  PATH.EXT        false          false     any         -> PATH.EXT
+//  nullptr         any            any       nullptr     -> PresentMon-TIME.csv
+//  nullptr         any            any       PROCESSNAME -> PresentMon-PROCESSNAME-TIME.csv
+//
+// If wmr, then append _WMR to name.
+static void GenerateOutputFilename(const PresentMonData& pm, const char* processName, bool wmr, char* path)
+{
+    char ext[_MAX_EXT];
+
+    if (pm.mArgs->mOutputFileName) {
+        char drive[_MAX_DRIVE];
+        char dir[_MAX_DIR];
+        char name[_MAX_FNAME];
+        _splitpath_s(pm.mArgs->mOutputFileName, drive, dir, name, ext);
+
+        int i = _snprintf_s(path, MAX_PATH, _TRUNCATE, "%s%s%s", drive, dir, name);
+
+        if (pm.mArgs->mMultiCsv) {
+            i += _snprintf_s(path + i, MAX_PATH - i, _TRUNCATE, "-%s", processName);
+        }
+
+        if (pm.mArgs->mHotkeySupport) {
+            i += _snprintf_s(path + i, MAX_PATH - i, _TRUNCATE, "-%d", pm.mArgs->mRecordingCount);
+        }
+    } else {
+        strcpy_s(ext, ".csv");
+
+        if (processName == nullptr) {
+            _snprintf_s(path, MAX_PATH, _TRUNCATE, "PresentMon-%s", pm.mCaptureTimeStr);
+        } else {
+            _snprintf_s(path, MAX_PATH, _TRUNCATE, "PresentMon-%s-%s", processName, pm.mCaptureTimeStr);
+        }
+    }
+
+    if (wmr) {
+        strcat_s(path, MAX_PATH, "_WMR");
+    }
+
+    strcat_s(path, MAX_PATH, ext);
+}
+
+static void CreateOutputFiles(PresentMonData& pm, const char* processName, FILE** outputFile, FILE** lsrOutputFile)
+{
+    // Open output file and print CSV header
+    char outputFilePath[MAX_PATH];
+    GenerateOutputFilename(pm, processName, false, outputFilePath);
+    fopen_s(outputFile, outputFilePath, "w");
+    if (*outputFile) {
+        fprintf(*outputFile, "Application,ProcessID,SwapChainAddress,Runtime,SyncInterval,PresentFlags");
+        if (pm.mArgs->mVerbosity > Verbosity::Simple)
+        {
+            fprintf(*outputFile, ",AllowsTearing,PresentMode");
+        }
+        if (pm.mArgs->mVerbosity >= Verbosity::Verbose)
+        {
+            fprintf(*outputFile, ",WasBatched,DwmNotified");
+        }
+        fprintf(*outputFile, ",Dropped,TimeInSeconds,MsBetweenPresents");
+        if (pm.mArgs->mVerbosity > Verbosity::Simple)
+        {
+            fprintf(*outputFile, ",MsBetweenDisplayChange");
+        }
+        fprintf(*outputFile, ",MsInPresentAPI");
+        if (pm.mArgs->mVerbosity > Verbosity::Simple)
+        {
+            fprintf(*outputFile, ",MsUntilRenderComplete,MsUntilDisplayed");
+        }
+        fprintf(*outputFile, "\n");
+    }
+
+    if (pm.mArgs->mIncludeWindowsMixedReality) {
+        // Open output file and print CSV header
+        GenerateOutputFilename(pm, processName, true, outputFilePath);
+        fopen_s(lsrOutputFile, outputFilePath, "w");
+        if (*lsrOutputFile) {
+            fprintf(*lsrOutputFile, "Application,ProcessID,DwmProcessID");
+            if (pm.mArgs->mVerbosity >= Verbosity::Verbose)
+            {
+                fprintf(*lsrOutputFile, ",HolographicFrameID");
+            }
+            fprintf(*lsrOutputFile, ",TimeInSeconds");
+            if (pm.mArgs->mVerbosity > Verbosity::Simple)
+            {
+                fprintf(*lsrOutputFile, ",MsBetweenAppPresents,MsAppPresentToLsr");
+            }
+            fprintf(*lsrOutputFile, ",MsBetweenLsrs,AppMissed,LsrMissed");
+            if (pm.mArgs->mVerbosity >= Verbosity::Verbose)
+            {
+                fprintf(*lsrOutputFile, ",MsSourceReleaseFromRenderingToLsrAcquire,MsAppCpuRenderFrame");
+            }
+            fprintf(*lsrOutputFile, ",MsAppPoseLatency");
+            if (pm.mArgs->mVerbosity >= Verbosity::Verbose)
+            {
+                fprintf(*lsrOutputFile, ",MsAppMisprediction,MsLsrCpuRenderFrame");
+            }
+            fprintf(*lsrOutputFile, ",MsLsrPoseLatency,MsActualLsrPoseLatency,MsTimeUntilVsync,MsLsrThreadWakeupToGpuEnd,MsLsrThreadWakeupError");
+            if (pm.mArgs->mVerbosity >= Verbosity::Verbose)
+            {
+                fprintf(*lsrOutputFile, ",MsLsrThreadWakeupToCpuRenderFrameStart,MsCpuRenderFrameStartToHeadPoseCallbackStart,MsGetHeadPose,MsHeadPoseCallbackStopToInputLatch,MsInputLatchToGpuSubmission");
+            }
+            fprintf(*lsrOutputFile, ",MsLsrPreemption,MsLsrExecution,MsCopyPreemption,MsCopyExecution,MsGpuEndToVsync");
+            if (pm.mArgs->mVerbosity >= Verbosity::Verbose)
+            {
+                fprintf(*lsrOutputFile, ",SuspendedThreadBeforeLsr,EarlyLsrDueToInvalidFence");
+            }
+            fprintf(*lsrOutputFile, "\n");
+        }
+    }
+}
+
+static void TerminateProcess(PresentMonData& pm, ProcessInfo const& proc)
+{
+    if (!proc.mTargetProcess) {
+        return;
+    }
+
+    // Save the output files in case the process is re-started
+    if (pm.mArgs->mMultiCsv) {
+        pm.mProcessOutputFiles.emplace(proc.mModuleName, std::make_pair(proc.mOutputFile, proc.mLsrOutputFile));
+    }
+
+    // Quit if this is the last process tracked for -terminate_on_proc_exit
+    if (pm.mArgs->mTerminateOnProcExit) {
+        pm.mTerminationProcessCount -= 1;
+        if (pm.mTerminationProcessCount == 0) {
+            PostStopRecording();
+            PostQuitProcess();
+        }
+    }
+}
+
+static void StopProcess(PresentMonData& pm, std::map<uint32_t, ProcessInfo>::iterator it)
+{
+    TerminateProcess(pm, it->second);
+    pm.mProcessMap.erase(it);
+}
+
+static void StopProcess(PresentMonData& pm, uint32_t processId)
+{
+    auto it = pm.mProcessMap.find(processId);
+    if (it != pm.mProcessMap.end()) {
+        StopProcess(pm, it);
+    }
+}
+
+static ProcessInfo* StartNewProcess(PresentMonData& pm, ProcessInfo* proc, uint32_t processId, std::string const& imageFileName, uint64_t now)
+{
+    proc->mModuleName = imageFileName;
+    proc->mOutputFile = nullptr;
+    proc->mLsrOutputFile = nullptr;
+    proc->mLastRefreshTicks = now;
+    proc->mTargetProcess =
+        (pm.mArgs->mTargetPid == 0 && pm.mArgs->mTargetProcessName == nullptr) || // all processes targetted
+        (pm.mArgs->mTargetPid != 0 && pm.mArgs->mTargetPid == processId) || // explicitly targetted by PID
+        (pm.mArgs->mTargetProcessName != nullptr && _stricmp(pm.mArgs->mTargetProcessName, proc->mModuleName.c_str()) == 0); // explicitly targetted by name
+
+    if (!proc->mTargetProcess) {
+        return nullptr;
+    }
+
+    // Create output files now if we're creating one per process or if we're
+    // waiting to know the single target process name specified by PID.
+    if (pm.mArgs->mMultiCsv) {
+        auto it = pm.mProcessOutputFiles.find(imageFileName);
+        if (it == pm.mProcessOutputFiles.end()) {
+            CreateOutputFiles(pm, imageFileName.c_str(), &proc->mOutputFile, &proc->mLsrOutputFile);
+        } else {
+            proc->mOutputFile = it->second.first;
+            proc->mLsrOutputFile = it->second.second;
+            pm.mProcessOutputFiles.erase(it);
+        }
+    } else if (pm.mArgs->mOutputFile && pm.mOutputFile == nullptr) {
+        CreateOutputFiles(pm, imageFileName.c_str(), &pm.mOutputFile, &pm.mLsrOutputFile);
+    }
+
+    // Include process in -terminate_on_proc_exit count
+    if (pm.mArgs->mTerminateOnProcExit) {
+        pm.mTerminationProcessCount += 1;
+    }
+
+    return proc;
+}
+
+static ProcessInfo* StartProcess(PresentMonData& pm, uint32_t processId, std::string const& imageFileName, uint64_t now)
+{
+    auto it = pm.mProcessMap.find(processId);
+    if (it != pm.mProcessMap.end()) {
+        StopProcess(pm, it);
+    }
+
+    auto proc = &pm.mProcessMap.emplace(processId, ProcessInfo()).first->second;
+    return StartNewProcess(pm, proc, processId, imageFileName, now);
+}
+
+static ProcessInfo* StartProcessIfNew(PresentMonData& pm, uint32_t processId, uint64_t now)
+{
+    auto it = pm.mProcessMap.find(processId);
+    if (it != pm.mProcessMap.end()) {
+        auto proc = &it->second;
+        return proc->mTargetProcess ? proc : nullptr;
+    }
+
+    std::string imageFileName("<error>");
+    if (!pm.mArgs->mEtlFileName) {
+        HANDLE h = OpenProcess(PROCESS_QUERY_LIMITED_INFORMATION, FALSE, processId);
+        if (h) {
+            char path[MAX_PATH] = "<error>";
+            char* name = path;
+            DWORD numChars = sizeof(path);
+            if (QueryFullProcessImageNameA(h, 0, path, &numChars) == TRUE) {
+                name = PathFindFileNameA(path);
+            }
+            imageFileName = name;
+            CloseHandle(h);
+        }
+    }
+
+    auto proc = &pm.mProcessMap.emplace(processId, ProcessInfo()).first->second;
+    return StartNewProcess(pm, proc, processId, imageFileName, now);
+}
+
+static bool UpdateProcessInfo_Realtime(PresentMonData& pm, ProcessInfo& info, uint64_t now, uint32_t thisPid)
+{
+    // Check periodically if the process has exited
+    if (now - info.mLastRefreshTicks > 1000) {
+        info.mLastRefreshTicks = now;
+
+        auto running = false;
+        HANDLE h = OpenProcess(PROCESS_QUERY_LIMITED_INFORMATION, FALSE, thisPid);
+        if (h) {
+            char path[MAX_PATH] = "<error>";
+            char* name = path;
+            DWORD numChars = sizeof(path);
+            if (QueryFullProcessImageNameA(h, 0, path, &numChars) == TRUE) {
+                name = PathFindFileNameA(path);
+            }
+            if (info.mModuleName.compare(name) != 0) {
+                // Image name changed, which means that our process exited and another
+                // one started with the same PID.
+                TerminateProcess(pm, info);
+                StartNewProcess(pm, &info, thisPid, name, now);
+            }
+
+            DWORD dwExitCode = 0;
+            if (GetExitCodeProcess(h, &dwExitCode) == TRUE && dwExitCode == STILL_ACTIVE) {
+                running = true;
+            }
+            CloseHandle(h);
+        }
+
+        if (!running) {
+            return false;
+        }
+    }
+
+    // remove chains without recent updates
+    map_erase_if(info.mChainMap, [now](const std::pair<const uint64_t, SwapChainData>& entry) {
+        return entry.second.IsStale(now);
+    });
+
+    return true;
+}
+
+const char* PresentModeToString(PresentMode mode)
+{
+    switch (mode) {
+    case PresentMode::Hardware_Legacy_Flip: return "Hardware: Legacy Flip";
+    case PresentMode::Hardware_Legacy_Copy_To_Front_Buffer: return "Hardware: Legacy Copy to front buffer";
+    case PresentMode::Hardware_Direct_Flip: return "Hardware: Direct Flip";
+    case PresentMode::Hardware_Independent_Flip: return "Hardware: Independent Flip";
+    case PresentMode::Composed_Flip: return "Composed: Flip";
+    case PresentMode::Composed_Copy_GPU_GDI: return "Composed: Copy with GPU GDI";
+    case PresentMode::Composed_Copy_CPU_GDI: return "Composed: Copy with CPU GDI";
+    case PresentMode::Composed_Composition_Atlas: return "Composed: Composition Atlas";
+    case PresentMode::Hardware_Composed_Independent_Flip: return "Hardware Composed: Independent Flip";
+    default: return "Other";
+    }
+}
+
+const char* RuntimeToString(Runtime rt)
+{
+    switch (rt) {
+    case Runtime::DXGI: return "DXGI";
+    case Runtime::D3D9: return "D3D9";
+    default: return "Other";
+    }
+}
+
+const char* FinalStateToDroppedString(PresentResult res)
+{
+    switch (res) {
+    case PresentResult::Presented: return "0";
+    case PresentResult::Error: return "Error";
+    default: return "1";
+    }
+}
+
+void AddLateStageReprojection(PresentMonData& pm, LateStageReprojectionEvent& p, uint64_t now, uint64_t perfFreq)
+{
+    const uint32_t appProcessId = p.GetAppProcessId();
+    auto proc = StartProcessIfNew(pm, appProcessId, now);
+    if (proc == nullptr) {
+        return; // process is not a target
+    }
+
+    pm.mLateStageReprojectionData.AddLateStageReprojection(p);
+
+    auto file = pm.mArgs->mMultiCsv ? proc->mLsrOutputFile : pm.mLsrOutputFile;
+    if (file && (p.FinalState == LateStageReprojectionResult::Presented || !pm.mArgs->mExcludeDropped)) {
+        auto len = pm.mLateStageReprojectionData.mLSRHistory.size();
+        if (len > 1) {
+            auto& curr = pm.mLateStageReprojectionData.mLSRHistory[len - 1];
+            auto& prev = pm.mLateStageReprojectionData.mLSRHistory[len - 2];
+            const double deltaMilliseconds = 1000 * double(curr.QpcTime - prev.QpcTime) / perfFreq;
+            const double timeInSeconds = (double)(int64_t)(p.QpcTime - pm.mStartupQpcTime) / perfFreq;
+
+            fprintf(file, "%s,%d,%d", proc->mModuleName.c_str(), curr.GetAppProcessId(), curr.ProcessId);
+            if (pm.mArgs->mVerbosity >= Verbosity::Verbose)
+            {
+                fprintf(file, ",%d", curr.GetAppFrameId());
+            }
+            fprintf(file, ",%.6lf", timeInSeconds);
+            if (pm.mArgs->mVerbosity > Verbosity::Simple)
+            {
+                const uint64_t currAppPresentTime = curr.GetAppPresentTime();
+                const uint64_t prevAppPresentTime = prev.GetAppPresentTime();
+                const double appPresentDeltaMilliseconds = 1000 * double(currAppPresentTime - prevAppPresentTime) / perfFreq;
+                const double appPresentToLsrMilliseconds = 1000 * double(curr.QpcTime - currAppPresentTime) / perfFreq;
+                fprintf(file, ",%.6lf,%.6lf", appPresentDeltaMilliseconds, appPresentToLsrMilliseconds);
+            }
+            fprintf(file, ",%.6lf,%d,%d", deltaMilliseconds, !curr.NewSourceLatched, curr.MissedVsyncCount);
+            if (pm.mArgs->mVerbosity >= Verbosity::Verbose)
+            {
+                fprintf(file, ",%.6lf,%.6lf", 1000 * double(curr.Source.GetReleaseFromRenderingToAcquireForPresentationTime()) / perfFreq, 1000 * double(curr.GetAppCpuRenderFrameTime()) / perfFreq);
+            }
+            fprintf(file, ",%.6lf", curr.AppPredictionLatencyMs);
+            if (pm.mArgs->mVerbosity >= Verbosity::Verbose)
+            {
+                fprintf(file, ",%.6lf,%.6lf", curr.AppMispredictionMs, curr.GetLsrCpuRenderFrameMs());
+            }
+            fprintf(file, ",%.6lf,%.6lf,%.6lf,%.6lf,%.6lf",
+                curr.LsrPredictionLatencyMs,
+                curr.GetLsrMotionToPhotonLatencyMs(),
+                curr.TimeUntilVsyncMs,
+                curr.GetLsrThreadWakeupToGpuEndMs(),
+                curr.WakeupErrorMs);
+            if (pm.mArgs->mVerbosity >= Verbosity::Verbose)
+            {
+                fprintf(file, ",%.6lf,%.6lf,%.6lf,%.6lf,%.6lf",
+                    curr.ThreadWakeupToCpuRenderFrameStartInMs,
+                    curr.CpuRenderFrameStartToHeadPoseCallbackStartInMs,
+                    curr.HeadPoseCallbackStartToHeadPoseCallbackStopInMs,
+                    curr.HeadPoseCallbackStopToInputLatchInMs,
+                    curr.InputLatchToGpuSubmissionInMs);
+            }
+            fprintf(file, ",%.6lf,%.6lf,%.6lf,%.6lf,%.6lf",
+                curr.GpuSubmissionToGpuStartInMs,
+                curr.GpuStartToGpuStopInMs,
+                curr.GpuStopToCopyStartInMs,
+                curr.CopyStartToCopyStopInMs,
+                curr.CopyStopToVsyncInMs);
+            if (pm.mArgs->mVerbosity >= Verbosity::Verbose)
+            {
+                fprintf(file, ",%d,%d", curr.SuspendedThreadBeforeLsr, curr.EarlyLsrDueToInvalidFence);
+            }
+            fprintf(file, "\n");
+        }
+    }
+
+    pm.mLateStageReprojectionData.UpdateLateStageReprojectionInfo(now, perfFreq);
+}
+
+void AddPresent(PresentMonData& pm, PresentEvent& p, uint64_t now, uint64_t perfFreq)
+{
+    const uint32_t appProcessId = p.ProcessId;
+    auto proc = StartProcessIfNew(pm, appProcessId, now);
+    if (proc == nullptr) {
+        return; // process is not a target
+    }
+
+    auto& chain = proc->mChainMap[p.SwapChainAddress];
+    chain.AddPresentToSwapChain(p);
+
+    auto file = pm.mArgs->mMultiCsv ? proc->mOutputFile : pm.mOutputFile;
+    if (file && (p.FinalState == PresentResult::Presented || !pm.mArgs->mExcludeDropped)) {
+        auto len = chain.mPresentHistory.size();
+        auto displayedLen = chain.mDisplayedPresentHistory.size();
+        if (len > 1) {
+            auto& curr = chain.mPresentHistory[len - 1];
+            auto& prev = chain.mPresentHistory[len - 2];
+            double deltaMilliseconds = 1000 * double(curr.QpcTime - prev.QpcTime) / perfFreq;
+            double deltaReady = curr.ReadyTime == 0 ? 0.0 : (1000 * double(curr.ReadyTime - curr.QpcTime) / perfFreq);
+            double deltaDisplayed = curr.FinalState == PresentResult::Presented ? (1000 * double(curr.ScreenTime - curr.QpcTime) / perfFreq) : 0.0;
+            double timeTakenMilliseconds = 1000 * double(curr.TimeTaken) / perfFreq;
+
+            double timeSincePreviousDisplayed = 0.0;
+            if (curr.FinalState == PresentResult::Presented && displayedLen > 1) {
+                assert(chain.mDisplayedPresentHistory[displayedLen - 1].QpcTime == curr.QpcTime);
+                auto& prevDisplayed = chain.mDisplayedPresentHistory[displayedLen - 2];
+                timeSincePreviousDisplayed = 1000 * double(curr.ScreenTime - prevDisplayed.ScreenTime) / perfFreq;
+            }
+
+            double timeInSeconds = (double)(int64_t)(p.QpcTime - pm.mStartupQpcTime) / perfFreq;
+            fprintf(file, "%s,%d,0x%016llX,%s,%d,%d",
+                    proc->mModuleName.c_str(), appProcessId, p.SwapChainAddress, RuntimeToString(p.Runtime), curr.SyncInterval, curr.PresentFlags);
+            if (pm.mArgs->mVerbosity > Verbosity::Simple)
+            {
+                fprintf(file, ",%d,%s", curr.SupportsTearing, PresentModeToString(curr.PresentMode));
+            }
+            if (pm.mArgs->mVerbosity >= Verbosity::Verbose)
+            {
+                fprintf(file, ",%d,%d", curr.WasBatched, curr.DwmNotified);
+            }
+            fprintf(file, ",%s,%.6lf,%.3lf", FinalStateToDroppedString(curr.FinalState), timeInSeconds, deltaMilliseconds);
+            if (pm.mArgs->mVerbosity > Verbosity::Simple)
+            {
+                fprintf(file, ",%.3lf", timeSincePreviousDisplayed);
+            }
+            fprintf(file, ",%.3lf", timeTakenMilliseconds);
+            if (pm.mArgs->mVerbosity > Verbosity::Simple)
+            {
+                fprintf(file, ",%.3lf,%.3lf", deltaReady, deltaDisplayed);
+            }
+            fprintf(file, "\n");
+        }
+    }
+
+    chain.UpdateSwapChainInfo(p, now, perfFreq);
+}
+
+void PresentMon_Init(const CommandLineArgs& args, PresentMonData& pm)
+{
+    pm.mArgs = &args;
+
+    if (!args.mEtlFileName)
+    {
+        QueryPerformanceCounter((PLARGE_INTEGER)&pm.mStartupQpcTime);
+    }
+    else
+    {
+        // Reading events from ETL file so current QPC value is irrelevant. Update this 
+        // later from first event in the file.
+        pm.mStartupQpcTime = 0;
+    }
+
+    // Generate capture date string in ISO 8601 format
+    {
+        struct tm tm;
+        time_t time_now = time(NULL);
+        localtime_s(&tm, &time_now);
+        _snprintf_s(pm.mCaptureTimeStr, _TRUNCATE, "%4d-%02d-%02dT%02d%02d%02d",
+            tm.tm_year + 1900, tm.tm_mon + 1, tm.tm_mday,
+            tm.tm_hour, tm.tm_min, tm.tm_sec);
+    }
+
+    // Create output files now if we're not creating one per process and we
+    // don't need to wait for the single process name specified by PID.
+    if (args.mOutputFile && !args.mMultiCsv && args.mTargetPid == 0) {
+        CreateOutputFiles(pm, pm.mArgs->mTargetProcessName, &pm.mOutputFile, &pm.mLsrOutputFile);
+    }
+}
+
+void PresentMon_Update(PresentMonData& pm, std::vector<std::shared_ptr<PresentEvent>>& presents, std::vector<std::shared_ptr<LateStageReprojectionEvent>>& lsrs, uint64_t now, uint64_t perfFreq)
+{
+    // store the new presents into processes
+    for (auto& p : presents)
+    {
+        AddPresent(pm, *p, now, perfFreq);
+    }
+
+    // store the new lsrs
+    for (auto& p : lsrs)
+    {
+        AddLateStageReprojection(pm, *p, now, perfFreq);
+    }
+
+    // Update realtime process info
+    if (!pm.mArgs->mEtlFileName) {
+        std::vector<std::map<uint32_t, ProcessInfo>::iterator> remove;
+        for (auto ii = pm.mProcessMap.begin(), ie = pm.mProcessMap.end(); ii != ie; ++ii) {
+            if (!UpdateProcessInfo_Realtime(pm, ii->second, now, ii->first)) {
+                remove.emplace_back(ii);
+            }
+        }
+        for (auto ii : remove) {
+            StopProcess(pm, ii);
+        }
+    }
+
+    // Display information to console
+    if (!pm.mArgs->mSimpleConsole) {
+        std::string display;
+
+        // LSR info
+        auto& lsrData = pm.mLateStageReprojectionData;
+        if (lsrData.HasData()) {
+            char str[256] = {};
+            _snprintf_s(str, _TRUNCATE, "\nWindows Mixed Reality:%s\n",
+                lsrData.IsStale(now) ? " [STALE]" : "");
+            display += str;
+
+            const LateStageReprojectionRuntimeStats runtimeStats = lsrData.ComputeRuntimeStats(perfFreq);
+            const double historyTime = lsrData.ComputeHistoryTime(perfFreq);
+
+            {
+                // App
+                const double fps = lsrData.ComputeSourceFps(perfFreq);
+                const size_t historySize = lsrData.ComputeHistorySize();
+
+                if (pm.mArgs->mVerbosity > Verbosity::Simple) {
+                    auto& appProcess = pm.mProcessMap[runtimeStats.mAppProcessId];
+                    _snprintf_s(str, _TRUNCATE, "\tApp - %s[%d]:\n\t\t%.2lf ms/frame (%.1lf fps, %.2lf ms CPU",
+                         appProcess.mModuleName.c_str(),
+                        runtimeStats.mAppProcessId,
+                        1000.0 / fps,
+                        fps,
+                        runtimeStats.mAppSourceCpuRenderTimeInMs);
+                    display += str;
+                }
+                else
+                {
+                    _snprintf_s(str, _TRUNCATE, "\tApp:\n\t\t%.2lf ms/frame (%.1lf fps",
+                        1000.0 / fps,
+                        fps);
+                    display += str;
+                }
+
+                _snprintf_s(str, _TRUNCATE, ", %.1lf%% of Compositor frame rate)\n", double(historySize - runtimeStats.mAppMissedFrames) / (historySize) * 100.0f);
+                display += str;
+
+                _snprintf_s(str, _TRUNCATE, "\t\tMissed Present: %Iu total in last %.1lf seconds (%Iu total observed)\n",
+                    runtimeStats.mAppMissedFrames,
+                    historyTime,
+                    lsrData.mLifetimeAppMissedFrames);
+                display += str;
+
+                _snprintf_s(str, _TRUNCATE, "\t\tPost-Present to Compositor CPU: %.2lf ms\n",
+                    runtimeStats.mAppSourceReleaseToLsrAcquireInMs);
+                display += str;
+            }
+
+            {
+                // LSR
+                const double fps = lsrData.ComputeFps(perfFreq);
+                auto& lsrProcess = pm.mProcessMap[runtimeStats.mLsrProcessId];
+
+                _snprintf_s(str, _TRUNCATE, "\tCompositor - %s[%d]:\n\t\t%.2lf ms/frame (%.1lf fps, %.1lf displayed fps, %.2lf ms CPU)\n",
+                    lsrProcess.mModuleName.c_str(),
+                    runtimeStats.mLsrProcessId,
+                    1000.0 / fps,
+                    fps,
+                    lsrData.ComputeDisplayedFps(perfFreq),
+                    runtimeStats.mLsrCpuRenderTimeInMs);
+                display += str;
+
+                _snprintf_s(str, _TRUNCATE, "\t\tMissed V-Sync: %Iu consecutive, %Iu total in last %.1lf seconds (%Iu total observed)\n",
+                    runtimeStats.mLsrConsecutiveMissedFrames,
+                    runtimeStats.mLsrMissedFrames,
+                    historyTime,
+                    lsrData.mLifetimeLsrMissedFrames);
+                display += str;
+
+                _snprintf_s(str, _TRUNCATE, "\t\tReprojection: %.2lf ms gpu preemption (%.2lf ms max) | %.2lf ms gpu execution (%.2lf ms max)\n",
+                    runtimeStats.mGpuPreemptionInMs.GetAverage(),
+                    runtimeStats.mGpuPreemptionInMs.GetMax(),
+                    runtimeStats.mGpuExecutionInMs.GetAverage(),
+                    runtimeStats.mGpuExecutionInMs.GetMax());
+                display += str;
+
+                if (runtimeStats.mCopyExecutionInMs.GetAverage() > 0.0) {
+                    _snprintf_s(str, _TRUNCATE, "\t\tHybrid Copy: %.2lf ms gpu preemption (%.2lf ms max) | %.2lf ms gpu execution (%.2lf ms max)\n",
+                        runtimeStats.mCopyPreemptionInMs.GetAverage(),
+                        runtimeStats.mCopyPreemptionInMs.GetMax(),
+                        runtimeStats.mCopyExecutionInMs.GetAverage(),
+                        runtimeStats.mCopyExecutionInMs.GetMax());
+                    display += str;
+                }
+
+                _snprintf_s(str, _TRUNCATE, "\t\tGpu-End to V-Sync: %.2lf ms\n",
+                    runtimeStats.mGpuEndToVsyncInMs);
+                display += str;
+            }
+
+            {
+                // Latency
+                _snprintf_s(str, _TRUNCATE, "\tPose Latency:\n\t\tApp Motion-to-Mid-Photon: %.2lf ms\n",
+                    runtimeStats.mAppPoseLatencyInMs);
+                display += str;
+
+                _snprintf_s(str, _TRUNCATE, "\t\tCompositor Motion-to-Mid-Photon: %.2lf ms (%.2lf ms to V-Sync)\n",
+                    runtimeStats.mLsrPoseLatencyInMs,
+                    runtimeStats.mLsrInputLatchToVsyncInMs.GetAverage());
+                display += str;
+
+                _snprintf_s(str, _TRUNCATE, "\t\tV-Sync to Mid-Photon: %.2lf ms\n",
+                    runtimeStats.mVsyncToPhotonsMiddleInMs);
+                display += str;
+            }
+
+            _snprintf_s(str, _TRUNCATE, "\n");
+            display += str;
+        }
+
+        // ProcessInfo
+        for (auto const& p : pm.mProcessMap) {
+            auto processId = p.first;
+            auto const& proc = p.second;
+
+            // Don't display non-specified or empty processes
+            if (!proc.mTargetProcess ||
+                proc.mModuleName.empty() ||
+                proc.mChainMap.empty()) {
+                continue;
+            }
+
+            char str[256] = {};
+            _snprintf_s(str, _TRUNCATE, "\n%s[%d]:\n", proc.mModuleName.c_str(), processId);
+            display += str;
+
+            for (auto& chain : proc.mChainMap)
+            {
+                double fps = chain.second.ComputeFps(perfFreq);
+
+                _snprintf_s(str, _TRUNCATE, "\t%016llX (%s): SyncInterval %d | Flags %d | %.2lf ms/frame (%.1lf fps, ",
+                    chain.first,
+                    RuntimeToString(chain.second.mRuntime),
+                    chain.second.mLastSyncInterval,
+                    chain.second.mLastFlags,
+                    1000.0/fps,
+                    fps);
+                display += str;
+
+                if (pm.mArgs->mVerbosity > Verbosity::Simple) {
+                    _snprintf_s(str, _TRUNCATE, "%.1lf displayed fps, ", chain.second.ComputeDisplayedFps(perfFreq));
+                    display += str;
+                }
+
+                _snprintf_s(str, _TRUNCATE, "%.2lf ms CPU", chain.second.ComputeCpuFrameTime(perfFreq) * 1000.0);
+                display += str;
+
+                if (pm.mArgs->mVerbosity > Verbosity::Simple) {
+                    _snprintf_s(str, _TRUNCATE, ", %.2lf ms latency) (%s",
+                        1000.0 * chain.second.ComputeLatency(perfFreq),
+                        PresentModeToString(chain.second.mLastPresentMode));
+                    display += str;
+
+                    if (chain.second.mLastPresentMode == PresentMode::Hardware_Composed_Independent_Flip) {
+                        _snprintf_s(str, _TRUNCATE, ": Plane %d", chain.second.mLastPlane);
+                        display += str;
+                    }
+
+                    if ((chain.second.mLastPresentMode == PresentMode::Hardware_Composed_Independent_Flip ||
+                         chain.second.mLastPresentMode == PresentMode::Hardware_Independent_Flip) &&
+                        pm.mArgs->mVerbosity >= Verbosity::Verbose &&
+                        chain.second.mDwmNotified) {
+                        _snprintf_s(str, _TRUNCATE, ", DWM notified");
+                        display += str;
+                    }
+
+                    if (pm.mArgs->mVerbosity >= Verbosity::Verbose &&
+                        chain.second.mHasBeenBatched) {
+                        _snprintf_s(str, _TRUNCATE, ", batched");
+                        display += str;
+                    }
+                }
+
+                _snprintf_s(str, _TRUNCATE, ")%s\n",
+                    (now - chain.second.mLastUpdateTicks) > 1000 ? " [STALE]" : "");
+                display += str;
+            }
+        }
+
+        SetConsoleText(display.c_str());
+    }
+}
+
+void CloseFile(FILE* fp, uint32_t totalEventsLost, uint32_t totalBuffersLost)
+{
+    if (fp == nullptr) {
+        return;
+    }
+
+    if (totalEventsLost > 0) {
+        fprintf(fp, "warning: %u events were lost; collected data may be unreliable.\n", totalEventsLost);
+    }
+    if (totalBuffersLost > 0) {
+        fprintf(fp, "warning: %u buffers were lost; collected data may be unreliable.\n", totalBuffersLost);
+    }
+
+    fclose(fp);
+}
+
+void PresentMon_Shutdown(PresentMonData& pm, uint32_t totalEventsLost, uint32_t totalBuffersLost)
+{
+    CloseFile(pm.mOutputFile, totalEventsLost, totalBuffersLost);
+    CloseFile(pm.mLsrOutputFile, totalEventsLost, totalBuffersLost);
+    pm.mOutputFile = nullptr;
+    pm.mLsrOutputFile = nullptr;
+
+    for (auto& p : pm.mProcessMap) {
+        auto proc = &p.second;
+        CloseFile(proc->mOutputFile, totalEventsLost, totalBuffersLost);
+        CloseFile(proc->mLsrOutputFile, totalEventsLost, totalBuffersLost);
+    }
+
+    for (auto& p : pm.mProcessOutputFiles) {
+        CloseFile(p.second.first, totalEventsLost, totalBuffersLost);
+        CloseFile(p.second.second, totalEventsLost, totalBuffersLost);
+    }
+
+    pm.mProcessMap.clear();
+    pm.mProcessOutputFiles.clear();
+
+    if (pm.mArgs->mSimpleConsole == false) {
+        SetConsoleText("");
+    }
+}
+
+static bool g_EtwProcessingThreadProcessing = false;
+static void EtwProcessingThread(TraceSession *session)
+{
+    assert(g_EtwProcessingThreadProcessing == true);
+
+    SetThreadPriority(GetCurrentThread(), THREAD_PRIORITY_TIME_CRITICAL);
+
+    auto status = ProcessTrace(&session->traceHandle_, 1, NULL, NULL);
+    (void) status; // check: _status == ERROR_SUCCESS;
+
+    // Notify EtwConsumingThread that processing is complete
+    g_EtwProcessingThreadProcessing = false;
+}
+
+void EtwConsumingThread(const CommandLineArgs& args)
+{
+    Sleep(args.mDelay * 1000);
+    if (EtwThreadsShouldQuit()) {
+        return;
+    }
+
+    PresentMonData data;
+    PMTraceConsumer pmConsumer(args.mVerbosity == Verbosity::Simple);
+    MRTraceConsumer mrConsumer(args.mVerbosity == Verbosity::Simple);
+
+    TraceSession session;
+
+    if (args.mIncludeWindowsMixedReality) {
+        session.AddProviderAndHandler(DHD_PROVIDER_GUID, TRACE_LEVEL_VERBOSE, 0x1C00000, 0, (EventHandlerFn)&HandleDHDEvent, &mrConsumer);
+        if (args.mVerbosity != Verbosity::Simple) {
+            session.AddProviderAndHandler(SPECTRUMCONTINUOUS_PROVIDER_GUID, TRACE_LEVEL_VERBOSE, 0x800000, 0, (EventHandlerFn)&HandleSpectrumContinuousEvent, &mrConsumer);
+        }
+    }
+
+    session.AddProviderAndHandler(DXGI_PROVIDER_GUID, TRACE_LEVEL_INFORMATION, 0, 0, (EventHandlerFn) &HandleDXGIEvent, &pmConsumer);
+    session.AddProviderAndHandler(D3D9_PROVIDER_GUID, TRACE_LEVEL_INFORMATION, 0, 0, (EventHandlerFn) &HandleD3D9Event, &pmConsumer);
+    if (args.mVerbosity != Verbosity::Simple) {
+        session.AddProviderAndHandler(DXGKRNL_PROVIDER_GUID,   TRACE_LEVEL_INFORMATION, 1,      0, (EventHandlerFn) &HandleDXGKEvent,   &pmConsumer);
+        session.AddProviderAndHandler(WIN32K_PROVIDER_GUID,    TRACE_LEVEL_INFORMATION, 0x1000, 0, (EventHandlerFn) &HandleWin32kEvent, &pmConsumer);
+        session.AddProviderAndHandler(DWM_PROVIDER_GUID,       TRACE_LEVEL_VERBOSE,     0,      0, (EventHandlerFn) &HandleDWMEvent,    &pmConsumer);
+        session.AddProviderAndHandler(Win7::DWM_PROVIDER_GUID, TRACE_LEVEL_VERBOSE, 0, 0, (EventHandlerFn) &HandleDWMEvent, &pmConsumer);
+        session.AddProvider(Win7::DXGKRNL_PROVIDER_GUID, TRACE_LEVEL_INFORMATION, 1, 0);
+    }
+    session.AddHandler(NT_PROCESS_EVENT_GUID,         (EventHandlerFn) &HandleNTProcessEvent,           &pmConsumer);
+    session.AddHandler(Win7::DXGKBLT_GUID,            (EventHandlerFn) &Win7::HandleDxgkBlt,            &pmConsumer);
+    session.AddHandler(Win7::DXGKFLIP_GUID,           (EventHandlerFn) &Win7::HandleDxgkFlip,           &pmConsumer);
+    session.AddHandler(Win7::DXGKPRESENTHISTORY_GUID, (EventHandlerFn) &Win7::HandleDxgkPresentHistory, &pmConsumer);
+    session.AddHandler(Win7::DXGKQUEUEPACKET_GUID,    (EventHandlerFn) &Win7::HandleDxgkQueuePacket,    &pmConsumer);
+    session.AddHandler(Win7::DXGKVSYNCDPC_GUID,       (EventHandlerFn) &Win7::HandleDxgkVSyncDPC,       &pmConsumer);
+    session.AddHandler(Win7::DXGKMMIOFLIP_GUID,       (EventHandlerFn) &Win7::HandleDxgkMMIOFlip,       &pmConsumer);
+
+    if (!(args.mEtlFileName == nullptr
+        ? session.InitializeRealtime("PresentMon", &EtwThreadsShouldQuit)
+        : session.InitializeEtlFile(args.mEtlFileName, &EtwThreadsShouldQuit))) {
+        return;
+    }
+
+    if (args.mSimpleConsole) {
+        printf("Started recording.\n");
+    }
+    if (args.mScrollLockIndicator) {
+        EnableScrollLock(true);
+    }
+
+    {
+        // Launch the ETW producer thread
+        g_EtwProcessingThreadProcessing = true;
+        std::thread etwProcessingThread(EtwProcessingThread, &session);
+
+        // Consume / Update based on the ETW output
+        {
+
+            PresentMon_Init(args, data);
+            auto timerRunning = args.mTimer > 0;
+            auto timerEnd = GetTickCount64() + args.mTimer * 1000;
+
+            std::vector<std::shared_ptr<PresentEvent>> presents;
+            std::vector<std::shared_ptr<LateStageReprojectionEvent>> lsrs;
+            std::vector<NTProcessEvent> ntProcessEvents;
+
+            uint32_t totalEventsLost = 0;
+            uint32_t totalBuffersLost = 0;
+            for (;;) {
+#if _DEBUG
+                if (args.mSimpleConsole) {
+                    printf(".");
+                }
+#endif
+
+                presents.clear();
+                lsrs.clear();
+                ntProcessEvents.clear();
+
+                // If we are reading events from ETL file set start time to match time stamp of first event
+                if (data.mArgs->mEtlFileName && data.mStartupQpcTime == 0)
+                {
+                    data.mStartupQpcTime = session.startTime_;
+                }
+
+                uint64_t now = GetTickCount64();
+
+                // Dequeue any captured NTProcess events; if ImageFileName is
+                // empty then the process stopped, otherwise it started.
+                pmConsumer.DequeueProcessEvents(ntProcessEvents);
+                for (auto ntProcessEvent : ntProcessEvents) {
+                    if (!ntProcessEvent.ImageFileName.empty()) {
+                        StartProcess(data, ntProcessEvent.ProcessId, ntProcessEvent.ImageFileName, now);
+                    }
+                }
+
+                pmConsumer.DequeuePresents(presents);
+                mrConsumer.DequeueLSRs(lsrs);
+                if (args.mScrollLockToggle && (GetKeyState(VK_SCROLL) & 1) == 0) {
+                    presents.clear();
+                    lsrs.clear();
+                }
+
+                auto doneProcessingEvents = g_EtwProcessingThreadProcessing ? false : true;
+                PresentMon_Update(data, presents, lsrs, now, session.frequency_);
+
+                for (auto ntProcessEvent : ntProcessEvents) {
+                    if (ntProcessEvent.ImageFileName.empty()) {
+                        StopProcess(data, ntProcessEvent.ProcessId);
+                    }
+                }
+
+                uint32_t eventsLost = 0;
+                uint32_t buffersLost = 0;
+                if (session.CheckLostReports(&eventsLost, &buffersLost)) {
+                    printf("Lost %u events, %u buffers.", eventsLost, buffersLost);
+
+                    totalEventsLost += eventsLost;
+                    totalBuffersLost += buffersLost;
+
+                    // FIXME: How do we set a threshold here?
+                    if (eventsLost > 100) {
+                        PostStopRecording();
+                        PostQuitProcess();
+                    }
+                }
+
+                if (timerRunning) {
+                    if (GetTickCount64() >= timerEnd) {
+                        PostStopRecording();
+                        if (args.mTerminateAfterTimer) {
+                            PostQuitProcess();
+                        }
+                        timerRunning = false;
+                    }
+                }
+
+                if (doneProcessingEvents) {
+                    assert(EtwThreadsShouldQuit() || args.mEtlFileName);
+                    if (!EtwThreadsShouldQuit()) {
+                        PostStopRecording();
+                        PostQuitProcess();
+                    }
+                    break;
+                }
+
+                Sleep(100);
+            }
+
+            PresentMon_Shutdown(data, totalEventsLost, totalBuffersLost);
+        }
+
+        assert(etwProcessingThread.joinable());
+        assert(!g_EtwProcessingThreadProcessing);
+        etwProcessingThread.join();
+    }
+
+    session.Finalize();
+
+    if (args.mScrollLockIndicator) {
+        EnableScrollLock(false);
+    }
+    if (args.mSimpleConsole) {
+        printf("Stopping recording.\n");
+    }
+}
+