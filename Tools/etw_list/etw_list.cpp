<<<<<<< HEAD
// Copyright (C) 2020-2024 Intel Corporation
=======
// Copyright (C) 2017-2024 Intel Corporation
>>>>>>> 22a9e4ae
// SPDX-License-Identifier: MIT

#ifndef NOMINMAX
#define NOMINMAX
#endif

#include <algorithm>
#include <assert.h>
#include <stdio.h>
#include <stdint.h>
#include <string>
#include <map>
#include <unordered_map>
#include <vector>
#include <windows.h>
#include <tdh.h> // Must include after windows.h

#include <generated/version.h>

#include "../../presentdata/etw/microsoft_windows_eventmetadata.h"


// ----------------------------------------------------------------------------
// Helper functions

void usage()
{
    fprintf(stderr,
        "usage: etw_list.exe [options]\n"
        "options:\n"
        "    --etl=path           List information from an ETL file instead of the local system.\n"
        "    --provider=filter    List providers that match the filter, argument can be used more than once.\n"
        "                         filter can be a provider name or guid, and can include up to one '*'.\n"
        "    --sort=guid|name     Sort providers by specified element.\n"
        "    --event=filter       List events that match the filter, argument can be used more than once.\n"
        "                         filter is of the form Task::opcode, and can include up to one '*'.\n"
        "    --no_events          Don't print event information.\n"
        "    --no_event_structs   Don't print event structures.\n"
        "    --no_prop_enums      Don't print event property enums.\n"
        "    --no_keywords        Don't print keywords.\n"
        "    --no_levels          Don't print levels.\n"
        "    --no_channels        Don't print channels.\n"
        "build: %s\n", PRESENT_MON_VERSION);
}

struct Filter
{
    std::wstring part1_;
    std::wstring part2_;
    bool wildcard_;
    explicit Filter(wchar_t const* filter)
        : part1_(filter)
    {
        auto p = wcschr(filter, L'*');
        wildcard_ = p != nullptr;
        if (p != nullptr) {
            part1_.resize((uintptr_t) p - (uintptr_t) filter);
            part2_ = p + 1;
        }
    }
    bool Matches(wchar_t const* s) const
    {
        if (wildcard_) {
            auto s1 = s;
            auto s2 = s + wcslen(s) - part2_.size();
            return _wcsnicmp(s1, part1_.c_str(), part1_.size()) == 0 && _wcsicmp(s2, part2_.c_str()) == 0;
        }
        return _wcsicmp(s, part1_.c_str()) == 0;
    }
};

// Trace information (e.g., TRACE_PROVIDER_INFO) is provided in memory blocks
// where string members are specified as an offset from the base of the
// allocation.
//
// NOTE: in practice, some fields have tailing spaces (in particular
// Event::opcodeName_ and Event::layerName_ are typical) so we strip those here
// too.
wchar_t const* GetStringPtr(void* base, ULONG offset)
{
    wchar_t* s = nullptr;
    if (offset > 0) {
        s = (wchar_t*) ((uintptr_t) base + offset);
        for (auto n = wcslen(s); n-- && s[n] == L' '; ) {
            s[n] = '\0';
        }
    }
    return s;
}


// ----------------------------------------------------------------------------
// Providers

struct Provider {
    GUID guid_;
    std::wstring guidStr_;
    std::wstring name_;
    bool manifest_;

    Provider() {}
    Provider(PROVIDER_ENUMERATION_INFO* enumInfo, TRACE_PROVIDER_INFO const& info)
        : name_(GetStringPtr(enumInfo, info.ProviderNameOffset))
        , manifest_(info.SchemaSource == 0)
    {
        SetGUID(info.ProviderGuid);
    }

    void SetGUID(GUID const& guid)
    {
        guid_ = guid;
        guidStr_.clear();

        wchar_t* guidStr = nullptr;
        if (StringFromIID(guid, &guidStr) == S_OK) {
            guidStr_ = guidStr;
            CoTaskMemFree(guidStr);
        }
    }

    bool Matches(std::vector<Filter>* filters) const
    {
        for (auto ii = filters->begin(), ie = filters->end(); ii != ie; ++ii) {
            auto const& filter = *ii;
            if (filter.Matches(name_.c_str()) || filter.Matches(guidStr_.c_str())) {
                // Remove filter if we found an exact match
                if (!filter.wildcard_) {
                    filters->erase(ii);
                }
                return true;
            }
        }
        return false;
    }
};

void EnumerateSystemProviders(
    std::vector<Filter>* providerIds,
    std::vector<Provider>* providers)
{
    // Enumerate all providers on the system
    ULONG bufferSize = 0;
    auto status = TdhEnumerateProviders(nullptr, &bufferSize);
    if (status != ERROR_INSUFFICIENT_BUFFER) {
        fprintf(stderr, "error: could not enumerate providers (error=%u).\n", status);
        exit(1);
    }

    auto enumInfo = (PROVIDER_ENUMERATION_INFO*) malloc(bufferSize);
    if (enumInfo == nullptr) {
        fprintf(stderr, "error: could not allocate memory for providers (%u bytes).\n", bufferSize);
        exit(1);
    }

    status = TdhEnumerateProviders(enumInfo, &bufferSize);
    if (status != ERROR_SUCCESS) {
        fprintf(stderr, "error: could not enumerate providers (error=%u).\n", status);
        free(enumInfo);
        exit(1);
    }

    auto providerCount = enumInfo->NumberOfProviders;
    providers->reserve(providerCount);
    for (ULONG i = 0; i < providerCount; ++i) {
        Provider provider(enumInfo, enumInfo->TraceProviderInfoArray[i]);
        if (provider.Matches(providerIds)) {
            providers->emplace_back(provider);
        }
    }

    free(enumInfo);
}


// ----------------------------------------------------------------------------
// Events

struct EventProperty : public EVENT_PROPERTY_INFO {
    std::wstring name_;
    std::wstring lengthName_;
    std::wstring countName_;
    std::wstring mapName_;
    std::vector<EventProperty> members_;

    EventProperty(TRACE_EVENT_INFO* eventInfo, EVENT_PROPERTY_INFO const& propInfo)
        : EVENT_PROPERTY_INFO(propInfo)
        , name_(GetStringPtr(eventInfo, propInfo.NameOffset))
    {
        if (propInfo.Flags & PropertyStruct) {
            auto propCount = propInfo.structType.NumOfStructMembers;
            members_.reserve(propCount);
            for (ULONG i = 0; i < propCount; ++i) {
                members_.emplace_back(eventInfo, eventInfo->EventPropertyInfoArray[propInfo.structType.StructStartIndex + i]);
            }
        } else {
            if (propInfo.nonStructType.MapNameOffset != 0) {
                mapName_ = GetStringPtr(eventInfo, propInfo.nonStructType.MapNameOffset);
            }
        }
        if (propInfo.Flags & PropertyParamLength) {
            lengthName_ = GetStringPtr(eventInfo, eventInfo->EventPropertyInfoArray[propInfo.lengthPropertyIndex].NameOffset);
        }
        if (propInfo.Flags & PropertyParamCount) {
            countName_ = GetStringPtr(eventInfo, eventInfo->EventPropertyInfoArray[propInfo.countPropertyIndex].NameOffset);
        }
    }
};

bool HasPointer(EventProperty const& prop);

bool HasPointer(std::vector<EventProperty> const& members)
{
    for (auto const& prop : members) {
        if (HasPointer(prop)) {
            return true;
        }
    }
    return false;
}

bool HasPointer(EventProperty const& prop)
{
    if (prop.Flags & PropertyStruct) {
        return HasPointer(prop.members_);
    }

    return prop.nonStructType.InType == TDH_INTYPE_POINTER;
}

struct Event : public EVENT_DESCRIPTOR {
    std::wstring name_;
    std::wstring taskName_;
    std::wstring levelName_;
    std::wstring opcodeName_;
    std::wstring message_;
    std::vector<EventProperty> properties_;

    Event(EVENT_DESCRIPTOR const& desc, TRACE_EVENT_INFO* eventInfo)
        : EVENT_DESCRIPTOR(desc)
    {
        // Note: MSDN doesn't say that task/opcode/level offsets can be zero
        // but there are cases of that
        if (eventInfo->TaskNameOffset == 0) {
            wchar_t b[126];
            _snwprintf_s(b, _TRUNCATE, L"Task_%u", desc.Task);
            taskName_ = b;
        } else {
            taskName_ = GetStringPtr(eventInfo, eventInfo->TaskNameOffset);
        }
        if (eventInfo->OpcodeNameOffset == 0) {
            wchar_t b[126];
            _snwprintf_s(b, _TRUNCATE, L"Opcode_%u", desc.Opcode);
            opcodeName_ = b;
        } else {
            opcodeName_ = GetStringPtr(eventInfo, eventInfo->OpcodeNameOffset);

            // ETL-loaded opcode names can have "win:" prepended.
            if (opcodeName_.rfind(L"win:", 0) == 0) {
                opcodeName_.erase(0, 4);
            }
        }
        if (eventInfo->LevelNameOffset == 0) {
            wchar_t b[126];
            _snwprintf_s(b, _TRUNCATE, L"Level_%u", desc.Level);
            levelName_ = b;
        } else {
            levelName_ = GetStringPtr(eventInfo, eventInfo->LevelNameOffset);
        }

        if (eventInfo->EventMessageOffset != 0) {
            message_ = GetStringPtr(eventInfo, eventInfo->EventMessageOffset);
        }

        auto propCount = eventInfo->TopLevelPropertyCount;
        properties_.reserve(propCount);
        for (ULONG i = 0; i < propCount; ++i) {
            properties_.emplace_back(eventInfo, eventInfo->EventPropertyInfoArray[i]);
        }

        name_ = taskName_ + L'_' + opcodeName_;
    }
};

void EnumerateSystemEvents(GUID const& providerGuid, std::vector<Event>* events, std::wstring* outProviderName)
{
    ULONG bufferSize = 0;
    auto status = TdhEnumerateManifestProviderEvents((LPGUID) &providerGuid, nullptr, &bufferSize);
    switch (status) {
    case ERROR_EMPTY:                   return;
    case ERROR_INSUFFICIENT_BUFFER:     break;
    default:
        fprintf(stderr, "error: could not enumerate events (");
        switch (status) {
        case ERROR_INVALID_DATA:            fprintf(stderr, "ERROR_INVALID_DATA"); break;
        case ERROR_FILE_NOT_FOUND:          fprintf(stderr, "provider meta data not found"); break;
        case ERROR_RESOURCE_TYPE_NOT_FOUND: fprintf(stderr, "ERROR_RESOURCE_TYPE_NOT_FOUND"); break;
        case ERROR_NOT_FOUND:               fprintf(stderr, "provider schema information not found"); break;
        default:                            fprintf(stderr, "error=%u", status);
        }
        fprintf(stderr, ").\n");
        exit(1);
    }

    auto enumInfo = (PROVIDER_EVENT_INFO*) malloc(bufferSize);
    if (enumInfo == nullptr) {
        fprintf(stderr, "error: could not allocate memory for events (%u bytes).\n", bufferSize);
        exit(1);
    }

    status = TdhEnumerateManifestProviderEvents((LPGUID) &providerGuid, enumInfo, &bufferSize);
    if (status != ERROR_SUCCESS) {
        fprintf(stderr, "error: could not enumerate events (error=%u).\n", status);
        free(enumInfo);
        exit(1);
    }

    auto eventCount = enumInfo->NumberOfEvents;
    events->reserve(events->size() + eventCount);
    for (ULONG eventIndex = 0; eventIndex < eventCount; ++eventIndex) {
        auto desc = &enumInfo->EventDescriptorsArray[eventIndex];

        bufferSize = 0;
        status = TdhGetManifestEventInformation((LPGUID) &providerGuid, desc, nullptr, &bufferSize);
        if (status != ERROR_INSUFFICIENT_BUFFER) {
            fprintf(stderr, "error: could not get manifest event information (error=%u).\n", status);
            exit(1);
        }

        auto eventInfo = (TRACE_EVENT_INFO*) malloc(bufferSize);
        if (eventInfo == nullptr) {
            fprintf(stderr, "error: could not allocate memory for event information (%u bytes).\n", bufferSize);
            exit(1);
        }

        status = TdhGetManifestEventInformation((LPGUID) &providerGuid, desc, eventInfo, &bufferSize);
        if (status != ERROR_SUCCESS) {
            fprintf(stderr, "error: could not get manifest event information (error=%u).\n", status);
            free(eventInfo);
            exit(1);
        }

        events->emplace_back(*desc, eventInfo);

        // Patch provider name if we didn't find a name during provider
        // enumeration.
        //
        // Note: sometimes this can have different capitalization than the
        // name obtained during provider enumeration.
        auto providerName = GetStringPtr(eventInfo, eventInfo->ProviderNameOffset);
        if (outProviderName->empty()) {
            *outProviderName = providerName;
        }

        free(eventInfo);
    }

    free(enumInfo);
}

void FilterEvents(
    std::vector<Filter> const& eventIds,
    std::vector<Event>* events)
{
    for (auto ii = events->begin(), ie = events->end(); ii != ie; ) {
        auto id = ii->taskName_ + L"::" + ii->opcodeName_;
        auto keep = false;
        for (auto const& eventId : eventIds) {
            if (eventId.Matches(id.c_str())) {
                keep = true;
                break;
            }
        }
        if (keep) {
            ++ii;
        } else {
            ii = events->erase(ii);
            ie = events->end();
        }
    }
}

// ----------------------------------------------------------------------------
// ETL

struct EtlProvider {
    Provider provider_;
    std::vector<Event> events_;
};

struct GUIDHash {
    size_t operator()(GUID const& key) const
    {
        static_assert((sizeof(key) % sizeof(size_t)) == 0, "sizeof(GUID) must be multiple of sizeof(size_t)");
        auto p = (size_t const*)&key;
        auto h = (size_t)0;
        for (size_t i = 0; i < sizeof(key) / sizeof(size_t); ++i) {
            h ^= p[i];
        }
        return h;
    }
};

struct GUIDEqual {
    bool operator()(GUID const& lhs, GUID const& rhs) const
    {
        return memcmp(&lhs, &rhs, sizeof(GUID)) == 0;
    }
};

std::unordered_map<GUID, EtlProvider, GUIDHash, GUIDEqual> etlProviders_;

void CALLBACK EventRecordCallback(EVENT_RECORD* eventRecord)
{
    auto const& hdr = eventRecord->EventHeader;

    if (hdr.ProviderId == Microsoft_Windows_EventMetadata::GUID &&
        hdr.EventDescriptor.Opcode == Microsoft_Windows_EventMetadata::EventInfo::Opcode) {
        auto tei = (TRACE_EVENT_INFO*) eventRecord->UserData;

        auto pr = etlProviders_.emplace(tei->ProviderGuid, EtlProvider());
        auto p = &pr.first->second;
        if (pr.second) {
            p->provider_.SetGUID(tei->ProviderGuid);
        }

        if (p->provider_.name_.empty() && tei->ProviderNameOffset != 0) {
            p->provider_.name_ = GetStringPtr((void*) tei, tei->ProviderNameOffset);
        }

        p->events_.emplace_back(tei->EventDescriptor, tei);
    }
}

void EnumerateEtlProviders(
    wchar_t* etlFile,
    std::vector<Filter>* providerIds,
    std::vector<Provider>* providers)
{
    EVENT_TRACE_LOGFILEW traceProps = {};
    traceProps.LogFileName = etlFile;
    traceProps.ProcessTraceMode = PROCESS_TRACE_MODE_EVENT_RECORD | PROCESS_TRACE_MODE_RAW_TIMESTAMP;
    traceProps.EventRecordCallback = &EventRecordCallback;

    auto traceHandle = OpenTraceW(&traceProps);
    if (traceHandle == INVALID_PROCESSTRACE_HANDLE) {
        fprintf(stderr, "error: failed to open ETL file: %ls\n", etlFile);
        exit(1);
    }

    auto status = ProcessTrace(&traceHandle, 1, NULL, NULL);
    status = CloseTrace(traceHandle);

    for (auto ii = etlProviders_.begin(), ie = etlProviders_.end(); ii != ie; ) {
        auto const& provider = ii->second.provider_;
        if (provider.Matches(providerIds)) {
            providers->emplace_back(provider);
            ++ii;
        } else {
            ii = etlProviders_.erase(ii);
        }
    }
}

void EnumerateEtlEvents(GUID const& providerGuid, std::vector<Event>* events, std::wstring* outProviderName)
{
    (void) outProviderName;

    auto ii = etlProviders_.find(providerGuid);
    if (ii == etlProviders_.end()) {
        events->clear();
    } else {
        *events = ii->second.events_;
    }
}



// ----------------------------------------------------------------------------
// Printing functions

wchar_t const* InTypeToString(USHORT intype) {
#define RETURN_INTYPE(_Type) if (intype == TDH_INTYPE_##_Type) return L#_Type
    RETURN_INTYPE(NULL);
    RETURN_INTYPE(UNICODESTRING);
    RETURN_INTYPE(ANSISTRING);
    RETURN_INTYPE(INT8);
    RETURN_INTYPE(UINT8);
    RETURN_INTYPE(INT16);
    RETURN_INTYPE(UINT16);
    RETURN_INTYPE(INT32);
    RETURN_INTYPE(UINT32);
    RETURN_INTYPE(INT64);
    RETURN_INTYPE(UINT64);
    RETURN_INTYPE(FLOAT);
    RETURN_INTYPE(DOUBLE);
    RETURN_INTYPE(BOOLEAN);
    RETURN_INTYPE(BINARY);
    RETURN_INTYPE(GUID);
    RETURN_INTYPE(POINTER);
    RETURN_INTYPE(FILETIME);
    RETURN_INTYPE(SYSTEMTIME);
    RETURN_INTYPE(SID);
    RETURN_INTYPE(HEXINT32);
    RETURN_INTYPE(HEXINT64);
#undef RETURN_INTYPE
    return L"Unknown intype";
}

wchar_t const* OutTypeToString(USHORT outtype) {
#define RETURN_OUTTYPE(_Type) if (outtype == TDH_OUTTYPE_##_Type) return L#_Type
    RETURN_OUTTYPE(NULL);
    RETURN_OUTTYPE(STRING);
    RETURN_OUTTYPE(DATETIME);
    RETURN_OUTTYPE(BYTE);
    RETURN_OUTTYPE(UNSIGNEDBYTE);
    RETURN_OUTTYPE(SHORT);
    RETURN_OUTTYPE(UNSIGNEDSHORT);
    RETURN_OUTTYPE(INT);
    RETURN_OUTTYPE(UNSIGNEDINT);
    RETURN_OUTTYPE(LONG);
    RETURN_OUTTYPE(UNSIGNEDLONG);
    RETURN_OUTTYPE(FLOAT);
    RETURN_OUTTYPE(DOUBLE);
    RETURN_OUTTYPE(BOOLEAN);
    RETURN_OUTTYPE(GUID);
    RETURN_OUTTYPE(HEXBINARY);
    RETURN_OUTTYPE(HEXINT8);
    RETURN_OUTTYPE(HEXINT16);
    RETURN_OUTTYPE(HEXINT32);
    RETURN_OUTTYPE(HEXINT64);
    RETURN_OUTTYPE(PID);
    RETURN_OUTTYPE(TID);
    RETURN_OUTTYPE(PORT);
    RETURN_OUTTYPE(IPV4);
    RETURN_OUTTYPE(IPV6);
    RETURN_OUTTYPE(SOCKETADDRESS);
    RETURN_OUTTYPE(CIMDATETIME);
    RETURN_OUTTYPE(ETWTIME);
    RETURN_OUTTYPE(XML);
    RETURN_OUTTYPE(ERRORCODE);
    RETURN_OUTTYPE(WIN32ERROR);
    RETURN_OUTTYPE(NTSTATUS);
    RETURN_OUTTYPE(HRESULT);
    RETURN_OUTTYPE(CULTURE_INSENSITIVE_DATETIME);
    RETURN_OUTTYPE(JSON);
    //RETURN_OUTTYPE(UTF8);
   // RETURN_OUTTYPE(PKCS7_WITH_TYPE_INFO);
#undef RETURN_OUTTYPE
    return L"Unknown outtype";
}

std::wstring CppCondition(std::wstring s)
{
    auto n = s.length();
    if (n > 0) {
        // Add _ if first character is a number
        size_t i = 0;
        if (isdigit(s[i])) {
            s.insert(s.begin(), '_');
            i += 1;
        }

        // Convert bad characters into _
        for ( ; i < n; ++i) {
            if (s[i] == L' ' ||
                s[i] == L'-' ||
                s[i] == L'/' ||
                s[i] == L':' ||
                s[i] == L'.' ||
                s[i] == L',' ||
                s[i] == L'(' ||
                s[i] == L')') {
                s[i] = L'_';
            }
        }
    }
    return s;
}

std::wstring GetMemberStructName(std::wstring const& name, size_t memberIndex)
{
    wchar_t append[128] = {};
    _snwprintf_s(append, _TRUNCATE, L"_MemberStruct_%zu", memberIndex);
    return name + append;
}

void PrintCppStruct(std::vector<EventProperty> const& members, std::wstring const& name)
{
    auto memberCount = members.size();
    if (memberCount == 0) {
        return;
    }

    // First print any member struct dependencies
    {
        size_t memberIndex = 1;
        for (auto const& member : members) {
            if (member.Flags & PropertyStruct) {
                PrintCppStruct(member.members_, GetMemberStructName(name, memberIndex));
                memberIndex += 1;
            }
        }
    }

    // Break the struct up into parts at any variable-sized member
    std::vector<std::pair<size_t, bool> > parts;
    {
        bool hasPointerMember = false;
        for (size_t i = 0; ; ++i) {
            auto const& member = members[i];
            if (HasPointer(member)) {
                hasPointerMember = true;
            }
            if (i == memberCount - 1) break;
            // If is variable length ...
            if (((member.Flags & (PropertyParamLength | PropertyParamCount)) != 0) ||
                ((member.Flags & (PropertyWBEMXmlFragment | PropertyHasCustomSchema | PropertyParamFixedLength | PropertyParamFixedCount)) == 0 &&
                 (member.nonStructType.InType == TDH_INTYPE_UNICODESTRING ||
                  member.nonStructType.InType == TDH_INTYPE_ANSISTRING ||
                  member.nonStructType.InType == TDH_INTYPE_SID))) {
                parts.emplace_back(i + 1, hasPointerMember);
                hasPointerMember = false;
            }
        }
        parts.emplace_back(memberCount, hasPointerMember);
    }

    for (size_t memberIndex = 0, structMemberIndex = 1, partIndex = 0, partCount = parts.size(); partIndex < partCount; ++partIndex) {
        auto const& part = parts[partIndex];
        auto partEnd = part.first;
        auto partHasPointerMembers = part.second;

        // Start the struct for this part
        if (partHasPointerMembers) {
            printf("template<typename PointerT>\n");
        }
        printf("struct %ls_Struct", name.c_str());
        if (partCount > 1) {
            printf("_Part%zu", partIndex + 1);
        }
        printf(" {\n");

        // Add the members for this part
        for ( ; memberIndex < partEnd; ++memberIndex) {
            auto const& member = members[memberIndex];

            auto isStruct           = (member.Flags & PropertyStruct) != 0;
            auto isNonStruct        = (member.Flags & (PropertyWBEMXmlFragment | PropertyHasCustomSchema)) == 0;
            auto isParamLength      = (member.Flags & PropertyParamLength) != 0;
            auto isParamCount       = (member.Flags & PropertyParamCount) != 0;
            auto isParamFixedLength = (member.Flags & PropertyParamFixedLength) != 0;
            auto isParamFixedCount  = (member.Flags & PropertyParamFixedCount) != 0;

            auto fixedCount = isParamFixedLength ? member.length : member.count;
            auto ending = L";";

            assert(isStruct || isNonStruct);
            (void) isNonStruct;

            std::wstring stype;
            wchar_t const* type = L"unsupported_type";
            if (isStruct) {
                stype = std::wstring(L"struct ") + GetMemberStructName(name, structMemberIndex) + L"_Struct";
                if (HasPointer(member.members_)) {
                    stype += L"<PointerT>";
                }
                type = stype.c_str();
                structMemberIndex += 1;
            } else if (member.nonStructType.MapNameOffset != 0) {
                type = member.mapName_.c_str();
            } else {
                switch (member.nonStructType.InType) {
                case TDH_INTYPE_INT8:     type = L"int8_t"; break;
                case TDH_INTYPE_UINT8:    type = L"uint8_t"; break;
                case TDH_INTYPE_INT16:    type = L"int16_t"; break;
                case TDH_INTYPE_UINT16:   type = L"uint16_t"; break;
                case TDH_INTYPE_INT32:    type = L"int32_t"; break;
                case TDH_INTYPE_BOOLEAN:
                case TDH_INTYPE_HEXINT32:
                case TDH_INTYPE_UINT32:   type = L"uint32_t"; break;
                case TDH_INTYPE_INT64:    type = L"int64_t"; break;
                case TDH_INTYPE_HEXINT64:
                case TDH_INTYPE_UINT64:   type = L"uint64_t"; break;
                case TDH_INTYPE_FLOAT:    type = L"float"; break;
                case TDH_INTYPE_DOUBLE:   type = L"double"; break;

                case TDH_INTYPE_POINTER:
                    // If eventRecord.EventHeader.Flags has
                    // EVENT_HEADER_FLAG_32_BIT_HEADER set, the field size is 4
                    // bytes.  If the EVENT_HEADER_FLAG_64_BIT_HEADER is set the
                    // field size is 8 bytes.
                    type = L"PointerT";
                    break;

                case TDH_INTYPE_UNICODESTRING:
                    type = L"wchar_t";
                    if (!isParamLength && !isParamFixedLength) {
                        ending = L"[]; // null-terminated";
                    }
                    break;

                case TDH_INTYPE_ANSISTRING:
                    type = L"uint8_t";
                    if (!isParamLength && !isParamFixedLength) {
                        ending = L"[]; // null-terminated";
                    }
                    break;

                case TDH_INTYPE_BINARY:
                    type = L"uint8_t";
                    if (member.nonStructType.OutType == TDH_OUTTYPE_IPV6) {
                        isParamFixedCount = true;
                        fixedCount = 16;
                    }
                    break;

                case TDH_INTYPE_GUID:       type = L"uint8_t"; isParamFixedCount = true; fixedCount = 16; break;
                case TDH_INTYPE_FILETIME:   type = L"uint8_t"; isParamFixedCount = true; fixedCount = 8; break;
                case TDH_INTYPE_SYSTEMTIME: type = L"uint8_t"; isParamFixedCount = true; fixedCount = 16; break;

                case TDH_INTYPE_SID:
                    type = L"uint8_t";
                    ending = L"[]; // Field size is determined by reading the first few bytes of the field value.";
                    break;

                default: assert(0);
                }
            }

            printf("    %-*ls %ls", 11, type, CppCondition(member.name_).c_str());

            // Array count
            if (isParamLength || isParamCount) {
                printf("[]; // Count provided by %ls.\n", (isParamLength ? member.lengthName_ : member.countName_).c_str());
            } else if (isParamFixedLength || isParamFixedCount) {
                printf("[%u];\n", fixedCount);
            } else {
                printf("%ls\n", ending);
            }
        }

        // End the struct for this part
        printf("};\n");
    }

    printf("\n");
}

void CollectUsedEnums(
    Event const& event,
    std::vector<EventProperty> const& members,
    std::map<std::wstring, Event const*>* usedEnums)
{
    for (auto const& member : members) {
        if (member.Flags & PropertyStruct) {
            CollectUsedEnums(event, member.members_, usedEnums);
        } else if (member.nonStructType.MapNameOffset != 0) {
            usedEnums->emplace(member.mapName_, &event);
        }
    }
}

void PrintEnum(
    GUID const& providerGuid,
    Event const& event,
    std::wstring const& name)
{
    EVENT_RECORD eventRecord = {};
    eventRecord.EventHeader.ProviderId = providerGuid;
    eventRecord.EventHeader.EventDescriptor = event;

    ULONG bufferSize = 0;
    TDHSTATUS status = TdhGetEventMapInformation(&eventRecord, (PWSTR) name.c_str(), nullptr, &bufferSize);
    if (status != ERROR_INSUFFICIENT_BUFFER) {
        fprintf(stderr, "error: could not get event map information (error=%u).\n", status);
        exit(1);
    }

    auto mapInfo = (EVENT_MAP_INFO*) malloc(bufferSize);
    if (mapInfo == nullptr) {
        fprintf(stderr, "error: could not allocate memory for event information (%u bytes).\n", bufferSize);
        exit(1);
    }

    status = TdhGetEventMapInformation(&eventRecord, (PWSTR) name.c_str(), mapInfo, &bufferSize);
    if (status != ERROR_SUCCESS) {
        fprintf(stderr, "error: could not get manifest event information (error=%u).\n", status);
        free(mapInfo);
        exit(1);
    }

    if (!(mapInfo->Flag == EVENTMAP_INFO_FLAG_MANIFEST_BITMAP ||
          mapInfo->Flag == EVENTMAP_INFO_FLAG_MANIFEST_VALUEMAP) ||
        mapInfo->MapEntryValueType != EVENTMAP_ENTRY_VALUETYPE_ULONG) {
        fprintf(stderr, "error: unsupported map type: 0x%x, %u.\n", mapInfo->Flag, mapInfo->MapEntryValueType);
        free(mapInfo);
        exit(1);
    }

    auto nameLength = name.length();
    auto nameWithoutTYPE = name;
    if (nameLength > 5 && nameWithoutTYPE.compare(nameLength - 5, 5, L"_TYPE") == 0) {
        nameWithoutTYPE.resize(nameLength - 5);
    }

    std::map<std::wstring, uint32_t> entryNameCount;

    printf("\nenum class %ls : uint32_t {\n", nameWithoutTYPE.c_str());
    for (ULONG i = 0; i < mapInfo->EntryCount; ++i) {
        auto const& entry = mapInfo->MapEntryArray[i];

        auto str = GetStringPtr(mapInfo, entry.OutputOffset);
             if (wcsncmp(name.c_str(),            str, nameLength    ) == 0) str += nameLength;
        else if (wcsncmp(nameWithoutTYPE.c_str(), str, nameLength - 5) == 0) str += nameLength - 5;
        if (*str == L'_') str += 1;

        auto entryName = CppCondition(str); // str can have spaces, parenthesis, etc..
        auto count = &entryNameCount.emplace(entryName, 0).first->second;
        *count += 1;
        if (*count == 1) {
            printf("    %ls = %lu,\n", entryName.c_str(), entry.Value);
        } else {
            printf("    %ls_%u = %lu,\n", entryName.c_str(), *count, entry.Value);
        }
    }
    printf("};\n");

    free(mapInfo);
}

int wmain(
    int argc,
    wchar_t** argv)
{
    // Parse command line arguments
    std::vector<Filter> providerIds;
    std::vector<Filter> eventIds;
    wchar_t* etlFile = nullptr;
    auto sortByName = false;
    auto sortByGuid = false;
    auto showKeywords = true;
    auto showLevels = true;
    auto showChannels = true;
    auto showEvents = true;
    auto showEventStructs = true;
    auto showPropertyEnums = true;
    for (int i = 1; i < argc; ++i) {
        if (wcsncmp(argv[i], L"--etl=", 6) == 0) {
            etlFile = argv[i] + 6;
            continue;
        }

        if (wcsncmp(argv[i], L"--provider=", 11) == 0) {
            providerIds.emplace_back(argv[i] + 11);
            continue;
        }

        if (wcsncmp(argv[i], L"--event=", 8) == 0) {
            eventIds.emplace_back(argv[i] + 8);
            continue;
        }

        if (wcscmp(argv[i], L"--sort=guid") == 0) {
            sortByName = false;
            sortByGuid = true;
            continue;
        }

        if (wcscmp(argv[i], L"--sort=name") == 0) {
            sortByName = true;
            sortByGuid = false;
            continue;
        }

        if (wcscmp(argv[i], L"--no_keywords") == 0) {
            showKeywords = false;
            continue;
        }

        if (wcscmp(argv[i], L"--no_levels") == 0) {
            showLevels = false;
            continue;
        }

        if (wcscmp(argv[i], L"--no_channels") == 0) {
            showChannels = false;
            continue;
        }

        if (wcscmp(argv[i], L"--no_events") == 0) {
            showEvents = false;
            continue;
        }

        if (wcscmp(argv[i], L"--no_event_structs") == 0) {
            showEventStructs = false;
            continue;
        }

        if (wcscmp(argv[i], L"--no_prop_enums") == 0) {
            showPropertyEnums = false;
            continue;
        }

        fprintf(stderr, "error: unrecognized argument '%ls'.\n", argv[i]);
        usage();
        return 1;
    }

    if (providerIds.empty()) {
        fprintf(stderr, "error: nothing to list, --provider argument is required.\n");
        usage();
        return 1;
    }

    if (eventIds.empty()) {
        eventIds.emplace_back(L"*");
    }

    if (etlFile) {
        showPropertyEnums = false;
    }

    // Enumerate all providers that match providerIds
    std::vector<Provider> providers;
    if (etlFile) {
        EnumerateEtlProviders(etlFile, &providerIds, &providers);
    } else {
        EnumerateSystemProviders(&providerIds, &providers);
    }

    if (providers.empty()) {
        fprintf(stderr, "error: no matching providers installed.\n");
        return 1;
    }

    // Add any full GUIDs provided by user, even if not enumerated by the
    // system/etl.  If we see events from this provider we'll try to patch the
    // name from the EVENT_INFO.
    for (auto providerId : providerIds) {
        if (!providerId.wildcard_) {
            GUID guid = {};
            if (IIDFromString(providerId.part1_.c_str(), &guid) == S_OK) {
                providers.emplace_back();
                providers.back().guid_ = guid;
                providers.back().guidStr_ = providerId.part1_;
                providers.back().name_ = L"Unknown";
                providers.back().manifest_ = true;
            }
        }
    }

    // Sort providers
    if (sortByName) {
        std::sort(providers.begin(), providers.end(), [](Provider const& a, Provider const& b) {
            return _wcsicmp(a.name_.c_str(), b.name_.c_str()) < 0;
        });
    } else if (sortByGuid) {
        std::sort(providers.begin(), providers.end(), [](Provider const& a, Provider const& b) {
            return _wcsicmp(a.guidStr_.c_str(), b.guidStr_.c_str()) < 0;
        });
    }

    // List providers
    SYSTEMTIME t = {};
    GetSystemTime(&t);

    printf(
        "// Copyright (C) 2020-%d Intel Corporation\n"
        "// SPDX-License-Identifier: MIT\n"
        "//\n"
        "// This file originally generated by etw_list\n"
        "//     version:    %s\n"
        "//     parameters:",
        t.wYear,
        PRESENT_MON_VERSION);
    for (int i = 1; i < argc; ++i) {
        printf(" %ls", argv[i]);
    }
    printf("\n#pragma once\n");
    for (auto& provider : providers) {
        // Enumerate events first, since that can help resolve the provider
        // name.
        std::vector<Event> events;
        if (etlFile) {
            EnumerateEtlEvents(provider.guid_, &events, &provider.name_);
        } else {
            EnumerateSystemEvents(provider.guid_, &events, &provider.name_);
        }

        // Print provider name/guid
        printf(
            "\n"
            "namespace %ls {\n"
            "\n"
            "struct __declspec(uuid(\"%ls\")) GUID_STRUCT;\n"
            "static const auto GUID = __uuidof(GUID_STRUCT);\n",
            CppCondition(provider.name_).c_str(),
            provider.guidStr_.c_str());

        // Print field information
        if (etlFile == nullptr) {
            std::vector<EVENT_FIELD_TYPE> fieldTypes;
            if (showKeywords) fieldTypes.emplace_back(EventKeywordInformation);
            if (showLevels)   fieldTypes.emplace_back(EventLevelInformation);
            if (showChannels) fieldTypes.emplace_back(EventChannelInformation);
            for (auto fieldType : fieldTypes) {
                ULONG size = 0;
                auto hr = TdhEnumerateProviderFieldInformation(&provider.guid_, fieldType, nullptr, &size);
                if (hr == ERROR_NOT_SUPPORTED ||
                    hr == ERROR_NOT_FOUND) {
                    continue;
                }

                char const* eventFieldTypeStr = nullptr;
                char const* eventFieldTypeTypeStr = nullptr;
                switch (fieldType) {
                case EventKeywordInformation: eventFieldTypeStr = "Keyword"; eventFieldTypeTypeStr = "uint64_t"; break;
                case EventLevelInformation:   eventFieldTypeStr = "Level";   eventFieldTypeTypeStr = "uint8_t"; break;
                case EventChannelInformation: eventFieldTypeStr = "Channel"; eventFieldTypeTypeStr = "uint8_t"; break;
                }

                if (hr != ERROR_INSUFFICIENT_BUFFER) {
                    fprintf(stderr, "error: failed to enumerate provider %s information (%u)\n", eventFieldTypeStr, hr);
                    return 1;
                }

                printf("\nenum class %s : %s {\n", eventFieldTypeStr, eventFieldTypeTypeStr);

                auto providerFieldInfo = (PROVIDER_FIELD_INFOARRAY*) malloc(size);
                hr = TdhEnumerateProviderFieldInformation(&provider.guid_, fieldType, providerFieldInfo, &size);
                if (hr != ERROR_SUCCESS) {
                    fprintf(stderr, "error: failed to enumerate provider %s information (%u)\n", eventFieldTypeStr, hr);
                    free(providerFieldInfo);
                    return 1;
                }

                std::vector<std::wstring> names;
                names.reserve(providerFieldInfo->NumberOfElements);
                int maxNameWidth = 0;
                for (ULONG i = 0; i < providerFieldInfo->NumberOfElements; ++i) {
                    auto name = GetStringPtr(providerFieldInfo, providerFieldInfo->FieldInfoArray[i].NameOffset);
                    names.emplace_back(CppCondition(name));
                    maxNameWidth = std::max(maxNameWidth, (int) names.back().length());
                }

                for (ULONG i = 0; i < providerFieldInfo->NumberOfElements; ++i) {
                    printf("    %-*ls = 0x%llx,\n", maxNameWidth, names[i].c_str(), providerFieldInfo->FieldInfoArray[i].Value);
                }

                free(providerFieldInfo);

                printf("};\n");
            }
        }

        // Print events and/or event structs ordered by task
        if (showEvents || showEventStructs || showPropertyEnums) {
            FilterEvents(eventIds, &events);
            auto eventCount = events.size();
            if (eventCount > 0) {
                // Sort events based on name, then id.
                std::sort(events.begin(), events.end(), [](Event const& a, Event const& b) {
                    auto r = a.name_.compare(b.name_);
                    return r < 0 || (r == 0 && a.Id < b.Id);
                });

                // There can be events with the same name but different id, so
                // change duplicate names by appending _2, _3 etc.
                auto maxEventNameWidth = events[0].name_.length();
                for (size_t i = 1, j = 1; i < eventCount; ++i) {
                    if (events[i - j].name_ == events[i].name_) {
                        wchar_t num[128];
                        _snwprintf_s(num, _TRUNCATE, L"_%zu", j + 1);
                        events[i].name_ = events[i].name_ + num;
                        j += 1;
                    } else {
                        j = 1;
                    }

                    maxEventNameWidth = std::max(maxEventNameWidth, events[i].name_.length());
                }

                // Print event descriptors
                if (showEvents) {
                    printf(
                        "\n"
                        "// Event descriptors:\n"
                        "#define EVENT_DESCRIPTOR_DECL(name_, id_, version_, channel_, level_, opcode_, task_, keyword_) "
                        "struct name_ { \\\n"
                        "    static uint16_t const Id      = id_; \\\n"
                        "    static uint8_t  const Version = version_; \\\n"
                        "    static uint8_t  const Channel = channel_; \\\n"
                        "    static uint8_t  const Level   = level_; \\\n"
                        "    static uint8_t  const Opcode  = opcode_; \\\n"
                        "    static uint16_t const Task    = task_; \\\n"
                        "    static %s const Keyword = %skeyword_; \\\n"
                        "}\n"
                        "\n",
                        showKeywords ? "Keyword " : "uint64_t",
                        showKeywords ? "(Keyword) " : "");

                    for (auto const& event : events) {
                        printf("EVENT_DESCRIPTOR_DECL(%-*ls, 0x%04x, 0x%02x, 0x%02x, 0x%02x, 0x%02x, 0x%04x, 0x%016llx);\n",
                            (int) maxEventNameWidth,
                            event.name_.c_str(),
                            event.Id,
                            event.Version,
                            event.Channel,
                            event.Level,
                            event.Opcode,
                            event.Task,
                            event.Keyword);
                    }

                    printf("\n#undef EVENT_DESCRIPTOR_DECL\n");
                }

                // Print event property enums
                if (showPropertyEnums) {
                    std::map<std::wstring, Event const*> usedEnums;
                    for (auto const& event : events) {
                        CollectUsedEnums(event, event.properties_, &usedEnums);
                    }

                    for (auto const& pr : usedEnums) {
                        PrintEnum(provider.guid_, *pr.second, pr.first);
                    }
                }

                // Print event structs
                if (showEventStructs) {
                    printf(
                        "\n"
                        "#pragma warning(push)\n"
                        "#pragma warning(disable: 4200) // nonstandard extension used: zero-sized array in struct\n"
                        "#pragma pack(push)\n"
                        "#pragma pack(1)\n"
                        "\n");

                    for (auto const& event : events) {
                        PrintCppStruct(event.properties_, event.name_);
                    }

                    printf(
                        "#pragma pack(pop)\n"
                        "#pragma warning(pop)\n");
                }
            }
        }

        printf("\n}\n");
    }

    // Done
    return 0;
}<|MERGE_RESOLUTION|>--- conflicted
+++ resolved
@@ -1,8 +1,4 @@
-<<<<<<< HEAD
-// Copyright (C) 2020-2024 Intel Corporation
-=======
 // Copyright (C) 2017-2024 Intel Corporation
->>>>>>> 22a9e4ae
 // SPDX-License-Identifier: MIT
 
 #ifndef NOMINMAX
