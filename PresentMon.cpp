//--------------------------------------------------------------------------------------
// Copyright 2015 Intel Corporation
// All Rights Reserved
//
// Permission is granted to use, copy, distribute and prepare derivative works of this
// software for any purpose and without fee, provided, that the above copyright notice
// and this statement appear in all copies.  Intel makes no representations about the
// suitability of this software for any purpose.  THIS SOFTWARE IS PROVIDED "AS IS."
// INTEL SPECIFICALLY DISCLAIMS ALL WARRANTIES, EXPRESS OR IMPLIED, AND ALL LIABILITY,
// INCLUDING CONSEQUENTIAL AND OTHER INDIRECT DAMAGES, FOR THE USE OF THIS SOFTWARE,
// INCLUDING LIABILITY FOR INFRINGEMENT OF ANY PROPRIETARY RIGHTS, AND INCLUDING THE
// WARRANTIES OF MERCHANTABILITY AND FITNESS FOR A PARTICULAR PURPOSE.  Intel does not
// assume any responsibility for any errors which may appear in this software nor any
// responsibility to update it.
//--------------------------------------------------------------------------------------

#include "PresentMon.hpp"
#include "Util.hpp"
#include <algorithm>
#include <numeric>
#include <ctime>
#include <iterator>

#include <windows.h>
#include <psapi.h>
#include <shlwapi.h>

#pragma comment(lib, "psapi.lib")
#pragma comment(lib, "shlwapi.lib")

enum {
    MAX_HISTORY_TIME = 2000,
    MAX_DISPLAYED_HISTORY_TIME = 2000,
    CHAIN_TIMEOUT_THRESHOLD_TICKS = 10000 // 10 sec
};

template <typename Map, typename F>
static void map_erase_if(Map& m, F pred)
{
    typename Map::iterator i = m.begin();
    while ((i = std::find_if(i, m.end(), pred)) != m.end()) {
        m.erase(i++);
    }
}

// linear scan from the back end searching for the insert point
template<class T, class Pred>
static void linear_sorted_insert_from_back(std::deque<T>& v, const T& item, Pred less)
{
    for (auto it = v.rbegin(); it != v.rend(); ++it) {
        // (item >= *it) ==> insert after *it
        if (!less(item, *it)) {
            v.insert(it.base(), item);
            return;
        }
    }
    v.push_front(item);
}

static void UpdateProcessInfo_Realtime(ProcessInfo& info, uint64_t now, uint32_t thisPid)
{
    if (now - info.mLastRefreshTicks > 1000) {
        info.mLastRefreshTicks = now;
        char path[MAX_PATH] = "<error>";
        HANDLE h = OpenProcess(PROCESS_QUERY_LIMITED_INFORMATION, FALSE, thisPid);
        if (h) {
            GetModuleFileNameExA(h, NULL, path, sizeof(path) - 1);
            std::string name = PathFindFileNameA(path);
            if (name != info.mModuleName) {
                info.mChainMap.clear();
                info.mModuleName = name;
            }
            CloseHandle(h);
        } else {
            info.mChainMap.clear();
        }
    }
    // remove chains without recent updates
    map_erase_if(info.mChainMap, [now](const std::pair<const uint64_t, SwapChainData>& entry) {
        return now - entry.second.mLastUpdateTicks > CHAIN_TIMEOUT_THRESHOLD_TICKS;
    });
}

const char* PresentModeToString(PresentMode mode)
{
    switch (mode) {
    case PresentMode::Hardware_Legacy_Flip: return "Hardware: Legacy Flip";
    case PresentMode::Hardware_Legacy_Copy_To_Front_Buffer: return "Hardware: Legacy Copy to front buffer";
    case PresentMode::Hardware_Direct_Flip: return "Hardware: Direct Flip";
    case PresentMode::Hardware_Independent_Flip: return "Hardware: Independent Flip";
    case PresentMode::Composed_Flip: return "Composed: Flip";
    case PresentMode::Composed_Copy_GPU_GDI: return "Composed: Copy with GPU GDI";
    case PresentMode::Composed_Copy_CPU_GDI: return "Composed: Copy with CPU GDI";
    case PresentMode::Composed_Composition_Atlas: return "Composed: Composition Atlas";
    case PresentMode::Hardware_Composed_Independent_Flip: return "Hardware Composed: Independent Flip";
    default: return "Other";
    }
}

const char* RuntimeToString(Runtime rt)
{
    switch (rt) {
    case Runtime::DXGI: return "DXGI";
    case Runtime::D3D9: return "D3D9";
    default: return "Other";
    }
}

void PruneDeque(std::deque<PresentEvent> &presentHistory, uint64_t perfFreq, uint32_t msTimeDiff) {
    while (!presentHistory.empty() &&
           ((double)(presentHistory.back().QpcTime - presentHistory.front().QpcTime) / perfFreq) * 1000 > msTimeDiff) {
        presentHistory.pop_front();
    }
}

void AddPresent(PresentMonData& pm, PresentEvent& p, uint64_t now, uint64_t perfFreq)
{
    auto& proc = pm.mProcessMap[p.ProcessId];
    if (!proc.mLastRefreshTicks && !pm.mArgs->mEtlFileName) {
        UpdateProcessInfo_Realtime(proc, now, p.ProcessId);
    }

    if (pm.mArgs->mTargetProcessName && strcmp(pm.mArgs->mTargetProcessName, "*") &&
        _stricmp(pm.mArgs->mTargetProcessName, proc.mModuleName.c_str())) {
        // process name does not match
        return;
    }
    if (pm.mArgs->mTargetPid && p.ProcessId != pm.mArgs->mTargetPid) {
        return;
    }

    auto& chain = proc.mChainMap[p.SwapChainAddress];

    if (p.FinalState == PresentResult::Presented)
    {
        // FIXME: need a comment about why "PresentResult::Presented" results can appear
        // out of sequence compared to previously recieved non presented results.
        linear_sorted_insert_from_back(chain.mPresentHistory, p,
            [](const PresentEvent& a, const PresentEvent& b) { return a.QpcTime < b.QpcTime; });
        chain.mDisplayedPresentHistory.push_back(p);
<<<<<<< HEAD
    }
    chain.mPresentHistory.push_back(p);
    assert(std::is_sorted(chain.mPresentHistory.begin(), chain.mPresentHistory.end(),
                          [](auto const& a, auto const& b){ return a.QpcTime < b.QpcTime; }));
        
    if (pm.mOutputFile) {
        auto len = chain.mPresentHistory.size();
        if (len > 1) {
            auto& curr = chain.mPresentHistory[len - 1];
            auto& prev = chain.mPresentHistory[len - 2];
=======

        auto numPresents = chain.mPresentHistory.size();
        for (int i = int(numPresents) - 1; i > 0; --i)
        {
            auto& curr = chain.mPresentHistory[i];
            auto& prev = chain.mPresentHistory[i - 1];
            if (curr.logged) break;
            curr.logged = true;

>>>>>>> 9d5a8be7
            double deltaMilliseconds = 1000 * double(curr.QpcTime - prev.QpcTime) / perfFreq;
            double deltaReady = curr.ReadyTime == 0 ? 0.0 : (1000 * double(curr.ReadyTime - curr.QpcTime) / perfFreq);
            double deltaDisplayed = curr.ScreenTime == 0 ? 0.0 : (1000 * double(curr.ScreenTime - curr.QpcTime) / perfFreq);
            double timeTakenMilliseconds = 1000 * double(curr.TimeTaken) / perfFreq;
            fprintf(pm.mOutputFile, "%s,%d,0x%016llX,%s,%.3lf,%.3lf,%d,%d,%s,%.3lf,%.3lf,%d\n",
                proc.mModuleName.c_str(), p.ProcessId, p.SwapChainAddress, RuntimeToString(p.Runtime),
<<<<<<< HEAD
                    deltaMilliseconds, timeTakenMilliseconds, curr.SyncInterval, curr.PresentFlags, PresentModeToString(curr.PresentMode),
                    deltaReady, deltaDisplayed, curr.FinalState == PresentResult::Presented);
=======
                deltaMilliseconds, timeTakenMilliseconds, curr.SyncInterval, curr.PresentFlags, PresentModeToString(curr.PresentMode),
                deltaReady, deltaDisplayed, curr.FinalState != PresentResult::Discarded);
>>>>>>> 9d5a8be7
        }
    }

    PruneDeque(chain.mDisplayedPresentHistory, perfFreq, MAX_DISPLAYED_HISTORY_TIME);
    PruneDeque(chain.mPresentHistory, perfFreq, MAX_HISTORY_TIME);

    chain.mLastUpdateTicks = now;
    chain.mRuntime = p.Runtime;
    chain.mLastSyncInterval = p.SyncInterval;
    chain.mLastFlags = p.PresentFlags;
    chain.mLastPresentMode = p.PresentMode;
    chain.mLastPlane = p.PlaneIndex;
}

static double ComputeFps(const std::deque<PresentEvent>& presentHistory, uint64_t qpcFreq)
{
    if (presentHistory.size() < 2) {
        return 0.0;
    }
    auto start = presentHistory.front().QpcTime;
    auto end = presentHistory.back().QpcTime;
    auto count = presentHistory.size() - 1;

    double deltaT = double(end - start) / qpcFreq;
    return count / deltaT;
}

static double ComputeDisplayedFps(SwapChainData& stats, uint64_t qpcFreq)
{
    return ComputeFps(stats.mDisplayedPresentHistory, qpcFreq);
}

static double ComputeFps(SwapChainData& stats, uint64_t qpcFreq)
{
    return ComputeFps(stats.mPresentHistory, qpcFreq);
}

static double ComputeLatency(SwapChainData& stats, uint64_t qpcFreq)
{
    if (stats.mDisplayedPresentHistory.size() < 2) {
        return 0.0;
    }

    uint64_t totalLatency = std::accumulate(stats.mDisplayedPresentHistory.begin(), stats.mDisplayedPresentHistory.end() - 1, 0ull,
                                   [](uint64_t current, PresentEvent const& e) { return current + e.ScreenTime - e.QpcTime; });
    double average = ((double)(totalLatency) / qpcFreq) / (stats.mDisplayedPresentHistory.size() - 1);
    return average;
}

static double ComputeCpuFrameTime(SwapChainData& stats, uint64_t qpcFreq)
{
    if (stats.mPresentHistory.size() < 2) {
        return 0.0;
    }
    
    uint64_t timeInPresent = std::accumulate(stats.mPresentHistory.begin(), stats.mPresentHistory.end() - 1, 0ull,
                                   [](uint64_t current, PresentEvent const& e) { return current + e.TimeTaken; });
    uint64_t totalTime = stats.mPresentHistory.back().QpcTime - stats.mPresentHistory.front().QpcTime;
    
    double timeNotInPresent = double(totalTime - timeInPresent) / qpcFreq;
    return timeNotInPresent / (stats.mPresentHistory.size() - 1);
}

void PresentMon_Init(const PresentMonArgs& args, PresentMonData& pm)
{
    pm.mArgs = &args;

    if (args.mOutputFileName) {
        fopen_s(&pm.mOutputFile, args.mOutputFileName, "w");
    } else if (args.mTargetProcessName) {
        struct tm tm;
        time_t time_now = time(NULL);
        localtime_s(&tm, &time_now);
        std::string date = FormatString("%4d-%02d-%02d-%02d-%02d",
            tm.tm_year + 1900, tm.tm_mon + 1, tm.tm_mday,
            tm.tm_hour, tm.tm_min, tm.tm_sec);
        std::string path;
        if (strchr(args.mTargetProcessName, '*')) {
            path = FormatString("PresentMon-%s.csv", date.c_str());
        } else {
            path = FormatString("PresentMon-%s-%s.csv", args.mTargetProcessName, date.c_str());
        }
        fopen_s(&pm.mOutputFile, path.c_str(), "w");
    }

    if (pm.mOutputFile) {
        fprintf(pm.mOutputFile, "module,pid,chain,runtime,delta,timeTaken,vsync,flags,mode,deltaReady,deltaDisplayed,displayed\n");
    }
}

void PresentMon_UpdateNewProcesses(PresentMonData& pm, std::map<uint32_t, ProcessInfo>& newProcesses)
{
    for (auto processPair : newProcesses) {
        pm.mProcessMap[processPair.first] = processPair.second;
    }
}

void PresentMon_UpdateDeadProcesses(PresentMonData& pm, std::vector<uint32_t>& deadProcesses)
{
    for (auto pid : deadProcesses) {
        pm.mProcessMap.erase(pid);
    }
}

void PresentMon_Update(PresentMonData& pm, std::vector<std::shared_ptr<PresentEvent>>& presents, uint64_t perfFreq)
{
    std::string display;
    uint64_t now = GetTickCount64();

    // store the new presents into processes
    for (auto& p : presents)
    {
        AddPresent(pm, *p, now, perfFreq);
    }

    // update all processes
    for (auto& proc : pm.mProcessMap)
    {
        if (!pm.mArgs->mEtlFileName) {
            UpdateProcessInfo_Realtime(proc.second, now, proc.first);
        }
        if (proc.second.mModuleName.empty() ||
            proc.second.mChainMap.empty())
        {
            // don't display empty processes
            continue;
        }
        display += FormatString("%s[%d]:\n", proc.second.mModuleName.c_str(),proc.first);
        for (auto& chain : proc.second.mChainMap)
        {
            double fps = ComputeFps(chain.second, perfFreq);
            double dispFps = ComputeDisplayedFps(chain.second, perfFreq);
            double cpuTime = ComputeCpuFrameTime(chain.second, perfFreq);
            double latency = ComputeLatency(chain.second, perfFreq);
            std::string planeString;
            if (chain.second.mLastPresentMode == PresentMode::Hardware_Composed_Independent_Flip) {
                planeString = FormatString(": Plane %d", chain.second.mLastPlane);
            }
            display += FormatString("\t%016llX (%s): SyncInterval %d | Flags %d | %.2lf ms/frame (%.1lf fps, %.1lf displayed fps, %.2lf ms CPU, %.2lf ms latency) (%s%s)%s\n",
                chain.first, RuntimeToString(chain.second.mRuntime), chain.second.mLastSyncInterval, chain.second.mLastFlags, 1000.0/fps, fps, dispFps, cpuTime * 1000.0, latency * 1000.0,
                PresentModeToString(chain.second.mLastPresentMode),
                planeString.c_str(),
                (now - chain.second.mLastUpdateTicks) > 1000 ? " [STALE]" : "");
        }
    }

    // refresh the console
    SetConsoleText(display.c_str());
}

void PresentMon_Shutdown(PresentMonData& pm)
{
    if (pm.mOutputFile)
    {
        fclose(pm.mOutputFile);
        pm.mOutputFile = nullptr;
    }
    pm.mProcessMap.clear();
}
<|MERGE_RESOLUTION|>--- conflicted
+++ resolved
@@ -1,334 +1,299 @@
-//--------------------------------------------------------------------------------------
-// Copyright 2015 Intel Corporation
-// All Rights Reserved
-//
-// Permission is granted to use, copy, distribute and prepare derivative works of this
-// software for any purpose and without fee, provided, that the above copyright notice
-// and this statement appear in all copies.  Intel makes no representations about the
-// suitability of this software for any purpose.  THIS SOFTWARE IS PROVIDED "AS IS."
-// INTEL SPECIFICALLY DISCLAIMS ALL WARRANTIES, EXPRESS OR IMPLIED, AND ALL LIABILITY,
-// INCLUDING CONSEQUENTIAL AND OTHER INDIRECT DAMAGES, FOR THE USE OF THIS SOFTWARE,
-// INCLUDING LIABILITY FOR INFRINGEMENT OF ANY PROPRIETARY RIGHTS, AND INCLUDING THE
-// WARRANTIES OF MERCHANTABILITY AND FITNESS FOR A PARTICULAR PURPOSE.  Intel does not
-// assume any responsibility for any errors which may appear in this software nor any
-// responsibility to update it.
-//--------------------------------------------------------------------------------------
-
-#include "PresentMon.hpp"
-#include "Util.hpp"
-#include <algorithm>
-#include <numeric>
-#include <ctime>
-#include <iterator>
-
-#include <windows.h>
-#include <psapi.h>
-#include <shlwapi.h>
-
-#pragma comment(lib, "psapi.lib")
-#pragma comment(lib, "shlwapi.lib")
-
-enum {
-    MAX_HISTORY_TIME = 2000,
-    MAX_DISPLAYED_HISTORY_TIME = 2000,
-    CHAIN_TIMEOUT_THRESHOLD_TICKS = 10000 // 10 sec
-};
-
-template <typename Map, typename F>
-static void map_erase_if(Map& m, F pred)
-{
-    typename Map::iterator i = m.begin();
-    while ((i = std::find_if(i, m.end(), pred)) != m.end()) {
-        m.erase(i++);
-    }
-}
-
-// linear scan from the back end searching for the insert point
-template<class T, class Pred>
-static void linear_sorted_insert_from_back(std::deque<T>& v, const T& item, Pred less)
-{
-    for (auto it = v.rbegin(); it != v.rend(); ++it) {
-        // (item >= *it) ==> insert after *it
-        if (!less(item, *it)) {
-            v.insert(it.base(), item);
-            return;
-        }
-    }
-    v.push_front(item);
-}
-
-static void UpdateProcessInfo_Realtime(ProcessInfo& info, uint64_t now, uint32_t thisPid)
-{
-    if (now - info.mLastRefreshTicks > 1000) {
-        info.mLastRefreshTicks = now;
-        char path[MAX_PATH] = "<error>";
-        HANDLE h = OpenProcess(PROCESS_QUERY_LIMITED_INFORMATION, FALSE, thisPid);
-        if (h) {
-            GetModuleFileNameExA(h, NULL, path, sizeof(path) - 1);
-            std::string name = PathFindFileNameA(path);
-            if (name != info.mModuleName) {
-                info.mChainMap.clear();
-                info.mModuleName = name;
-            }
-            CloseHandle(h);
-        } else {
-            info.mChainMap.clear();
-        }
-    }
-    // remove chains without recent updates
-    map_erase_if(info.mChainMap, [now](const std::pair<const uint64_t, SwapChainData>& entry) {
-        return now - entry.second.mLastUpdateTicks > CHAIN_TIMEOUT_THRESHOLD_TICKS;
-    });
-}
-
-const char* PresentModeToString(PresentMode mode)
-{
-    switch (mode) {
-    case PresentMode::Hardware_Legacy_Flip: return "Hardware: Legacy Flip";
-    case PresentMode::Hardware_Legacy_Copy_To_Front_Buffer: return "Hardware: Legacy Copy to front buffer";
-    case PresentMode::Hardware_Direct_Flip: return "Hardware: Direct Flip";
-    case PresentMode::Hardware_Independent_Flip: return "Hardware: Independent Flip";
-    case PresentMode::Composed_Flip: return "Composed: Flip";
-    case PresentMode::Composed_Copy_GPU_GDI: return "Composed: Copy with GPU GDI";
-    case PresentMode::Composed_Copy_CPU_GDI: return "Composed: Copy with CPU GDI";
-    case PresentMode::Composed_Composition_Atlas: return "Composed: Composition Atlas";
-    case PresentMode::Hardware_Composed_Independent_Flip: return "Hardware Composed: Independent Flip";
-    default: return "Other";
-    }
-}
-
-const char* RuntimeToString(Runtime rt)
-{
-    switch (rt) {
-    case Runtime::DXGI: return "DXGI";
-    case Runtime::D3D9: return "D3D9";
-    default: return "Other";
-    }
-}
-
-void PruneDeque(std::deque<PresentEvent> &presentHistory, uint64_t perfFreq, uint32_t msTimeDiff) {
-    while (!presentHistory.empty() &&
-           ((double)(presentHistory.back().QpcTime - presentHistory.front().QpcTime) / perfFreq) * 1000 > msTimeDiff) {
-        presentHistory.pop_front();
-    }
-}
-
-void AddPresent(PresentMonData& pm, PresentEvent& p, uint64_t now, uint64_t perfFreq)
-{
-    auto& proc = pm.mProcessMap[p.ProcessId];
-    if (!proc.mLastRefreshTicks && !pm.mArgs->mEtlFileName) {
-        UpdateProcessInfo_Realtime(proc, now, p.ProcessId);
-    }
-
-    if (pm.mArgs->mTargetProcessName && strcmp(pm.mArgs->mTargetProcessName, "*") &&
-        _stricmp(pm.mArgs->mTargetProcessName, proc.mModuleName.c_str())) {
-        // process name does not match
-        return;
-    }
-    if (pm.mArgs->mTargetPid && p.ProcessId != pm.mArgs->mTargetPid) {
-        return;
-    }
-
-    auto& chain = proc.mChainMap[p.SwapChainAddress];
-
-    if (p.FinalState == PresentResult::Presented)
-    {
-        // FIXME: need a comment about why "PresentResult::Presented" results can appear
-        // out of sequence compared to previously recieved non presented results.
-        linear_sorted_insert_from_back(chain.mPresentHistory, p,
-            [](const PresentEvent& a, const PresentEvent& b) { return a.QpcTime < b.QpcTime; });
-        chain.mDisplayedPresentHistory.push_back(p);
-<<<<<<< HEAD
-    }
-    chain.mPresentHistory.push_back(p);
-    assert(std::is_sorted(chain.mPresentHistory.begin(), chain.mPresentHistory.end(),
-                          [](auto const& a, auto const& b){ return a.QpcTime < b.QpcTime; }));
-        
-    if (pm.mOutputFile) {
-        auto len = chain.mPresentHistory.size();
-        if (len > 1) {
-            auto& curr = chain.mPresentHistory[len - 1];
-            auto& prev = chain.mPresentHistory[len - 2];
-=======
-
-        auto numPresents = chain.mPresentHistory.size();
-        for (int i = int(numPresents) - 1; i > 0; --i)
-        {
-            auto& curr = chain.mPresentHistory[i];
-            auto& prev = chain.mPresentHistory[i - 1];
-            if (curr.logged) break;
-            curr.logged = true;
-
->>>>>>> 9d5a8be7
-            double deltaMilliseconds = 1000 * double(curr.QpcTime - prev.QpcTime) / perfFreq;
-            double deltaReady = curr.ReadyTime == 0 ? 0.0 : (1000 * double(curr.ReadyTime - curr.QpcTime) / perfFreq);
-            double deltaDisplayed = curr.ScreenTime == 0 ? 0.0 : (1000 * double(curr.ScreenTime - curr.QpcTime) / perfFreq);
-            double timeTakenMilliseconds = 1000 * double(curr.TimeTaken) / perfFreq;
-            fprintf(pm.mOutputFile, "%s,%d,0x%016llX,%s,%.3lf,%.3lf,%d,%d,%s,%.3lf,%.3lf,%d\n",
-                proc.mModuleName.c_str(), p.ProcessId, p.SwapChainAddress, RuntimeToString(p.Runtime),
-<<<<<<< HEAD
-                    deltaMilliseconds, timeTakenMilliseconds, curr.SyncInterval, curr.PresentFlags, PresentModeToString(curr.PresentMode),
-                    deltaReady, deltaDisplayed, curr.FinalState == PresentResult::Presented);
-=======
-                deltaMilliseconds, timeTakenMilliseconds, curr.SyncInterval, curr.PresentFlags, PresentModeToString(curr.PresentMode),
-                deltaReady, deltaDisplayed, curr.FinalState != PresentResult::Discarded);
->>>>>>> 9d5a8be7
-        }
-    }
-
-    PruneDeque(chain.mDisplayedPresentHistory, perfFreq, MAX_DISPLAYED_HISTORY_TIME);
-    PruneDeque(chain.mPresentHistory, perfFreq, MAX_HISTORY_TIME);
-
-    chain.mLastUpdateTicks = now;
-    chain.mRuntime = p.Runtime;
-    chain.mLastSyncInterval = p.SyncInterval;
-    chain.mLastFlags = p.PresentFlags;
-    chain.mLastPresentMode = p.PresentMode;
-    chain.mLastPlane = p.PlaneIndex;
-}
-
-static double ComputeFps(const std::deque<PresentEvent>& presentHistory, uint64_t qpcFreq)
-{
-    if (presentHistory.size() < 2) {
-        return 0.0;
-    }
-    auto start = presentHistory.front().QpcTime;
-    auto end = presentHistory.back().QpcTime;
-    auto count = presentHistory.size() - 1;
-
-    double deltaT = double(end - start) / qpcFreq;
-    return count / deltaT;
-}
-
-static double ComputeDisplayedFps(SwapChainData& stats, uint64_t qpcFreq)
-{
-    return ComputeFps(stats.mDisplayedPresentHistory, qpcFreq);
-}
-
-static double ComputeFps(SwapChainData& stats, uint64_t qpcFreq)
-{
-    return ComputeFps(stats.mPresentHistory, qpcFreq);
-}
-
-static double ComputeLatency(SwapChainData& stats, uint64_t qpcFreq)
-{
-    if (stats.mDisplayedPresentHistory.size() < 2) {
-        return 0.0;
-    }
-
-    uint64_t totalLatency = std::accumulate(stats.mDisplayedPresentHistory.begin(), stats.mDisplayedPresentHistory.end() - 1, 0ull,
-                                   [](uint64_t current, PresentEvent const& e) { return current + e.ScreenTime - e.QpcTime; });
-    double average = ((double)(totalLatency) / qpcFreq) / (stats.mDisplayedPresentHistory.size() - 1);
-    return average;
-}
-
-static double ComputeCpuFrameTime(SwapChainData& stats, uint64_t qpcFreq)
-{
-    if (stats.mPresentHistory.size() < 2) {
-        return 0.0;
-    }
-    
-    uint64_t timeInPresent = std::accumulate(stats.mPresentHistory.begin(), stats.mPresentHistory.end() - 1, 0ull,
-                                   [](uint64_t current, PresentEvent const& e) { return current + e.TimeTaken; });
-    uint64_t totalTime = stats.mPresentHistory.back().QpcTime - stats.mPresentHistory.front().QpcTime;
-    
-    double timeNotInPresent = double(totalTime - timeInPresent) / qpcFreq;
-    return timeNotInPresent / (stats.mPresentHistory.size() - 1);
-}
-
-void PresentMon_Init(const PresentMonArgs& args, PresentMonData& pm)
-{
-    pm.mArgs = &args;
-
-    if (args.mOutputFileName) {
-        fopen_s(&pm.mOutputFile, args.mOutputFileName, "w");
-    } else if (args.mTargetProcessName) {
-        struct tm tm;
-        time_t time_now = time(NULL);
-        localtime_s(&tm, &time_now);
-        std::string date = FormatString("%4d-%02d-%02d-%02d-%02d",
-            tm.tm_year + 1900, tm.tm_mon + 1, tm.tm_mday,
-            tm.tm_hour, tm.tm_min, tm.tm_sec);
-        std::string path;
-        if (strchr(args.mTargetProcessName, '*')) {
-            path = FormatString("PresentMon-%s.csv", date.c_str());
-        } else {
-            path = FormatString("PresentMon-%s-%s.csv", args.mTargetProcessName, date.c_str());
-        }
-        fopen_s(&pm.mOutputFile, path.c_str(), "w");
-    }
-
-    if (pm.mOutputFile) {
-        fprintf(pm.mOutputFile, "module,pid,chain,runtime,delta,timeTaken,vsync,flags,mode,deltaReady,deltaDisplayed,displayed\n");
-    }
-}
-
-void PresentMon_UpdateNewProcesses(PresentMonData& pm, std::map<uint32_t, ProcessInfo>& newProcesses)
-{
-    for (auto processPair : newProcesses) {
-        pm.mProcessMap[processPair.first] = processPair.second;
-    }
-}
-
-void PresentMon_UpdateDeadProcesses(PresentMonData& pm, std::vector<uint32_t>& deadProcesses)
-{
-    for (auto pid : deadProcesses) {
-        pm.mProcessMap.erase(pid);
-    }
-}
-
-void PresentMon_Update(PresentMonData& pm, std::vector<std::shared_ptr<PresentEvent>>& presents, uint64_t perfFreq)
-{
-    std::string display;
-    uint64_t now = GetTickCount64();
-
-    // store the new presents into processes
-    for (auto& p : presents)
-    {
-        AddPresent(pm, *p, now, perfFreq);
-    }
-
-    // update all processes
-    for (auto& proc : pm.mProcessMap)
-    {
-        if (!pm.mArgs->mEtlFileName) {
-            UpdateProcessInfo_Realtime(proc.second, now, proc.first);
-        }
-        if (proc.second.mModuleName.empty() ||
-            proc.second.mChainMap.empty())
-        {
-            // don't display empty processes
-            continue;
-        }
-        display += FormatString("%s[%d]:\n", proc.second.mModuleName.c_str(),proc.first);
-        for (auto& chain : proc.second.mChainMap)
-        {
-            double fps = ComputeFps(chain.second, perfFreq);
-            double dispFps = ComputeDisplayedFps(chain.second, perfFreq);
-            double cpuTime = ComputeCpuFrameTime(chain.second, perfFreq);
-            double latency = ComputeLatency(chain.second, perfFreq);
-            std::string planeString;
-            if (chain.second.mLastPresentMode == PresentMode::Hardware_Composed_Independent_Flip) {
-                planeString = FormatString(": Plane %d", chain.second.mLastPlane);
-            }
-            display += FormatString("\t%016llX (%s): SyncInterval %d | Flags %d | %.2lf ms/frame (%.1lf fps, %.1lf displayed fps, %.2lf ms CPU, %.2lf ms latency) (%s%s)%s\n",
-                chain.first, RuntimeToString(chain.second.mRuntime), chain.second.mLastSyncInterval, chain.second.mLastFlags, 1000.0/fps, fps, dispFps, cpuTime * 1000.0, latency * 1000.0,
-                PresentModeToString(chain.second.mLastPresentMode),
-                planeString.c_str(),
-                (now - chain.second.mLastUpdateTicks) > 1000 ? " [STALE]" : "");
-        }
-    }
-
-    // refresh the console
-    SetConsoleText(display.c_str());
-}
-
-void PresentMon_Shutdown(PresentMonData& pm)
-{
-    if (pm.mOutputFile)
-    {
-        fclose(pm.mOutputFile);
-        pm.mOutputFile = nullptr;
-    }
-    pm.mProcessMap.clear();
-}
+//--------------------------------------------------------------------------------------
+// Copyright 2015 Intel Corporation
+// All Rights Reserved
+//
+// Permission is granted to use, copy, distribute and prepare derivative works of this
+// software for any purpose and without fee, provided, that the above copyright notice
+// and this statement appear in all copies.  Intel makes no representations about the
+// suitability of this software for any purpose.  THIS SOFTWARE IS PROVIDED "AS IS."
+// INTEL SPECIFICALLY DISCLAIMS ALL WARRANTIES, EXPRESS OR IMPLIED, AND ALL LIABILITY,
+// INCLUDING CONSEQUENTIAL AND OTHER INDIRECT DAMAGES, FOR THE USE OF THIS SOFTWARE,
+// INCLUDING LIABILITY FOR INFRINGEMENT OF ANY PROPRIETARY RIGHTS, AND INCLUDING THE
+// WARRANTIES OF MERCHANTABILITY AND FITNESS FOR A PARTICULAR PURPOSE.  Intel does not
+// assume any responsibility for any errors which may appear in this software nor any
+// responsibility to update it.
+//--------------------------------------------------------------------------------------
+
+#include "PresentMon.hpp"
+#include "Util.hpp"
+#include <algorithm>
+#include <numeric>
+#include <ctime>
+#include <iterator>
+
+#include <windows.h>
+#include <psapi.h>
+#include <shlwapi.h>
+
+#pragma comment(lib, "psapi.lib")
+#pragma comment(lib, "shlwapi.lib")
+
+enum {
+    MAX_HISTORY_TIME = 2000,
+    MAX_DISPLAYED_HISTORY_TIME = 2000,
+    CHAIN_TIMEOUT_THRESHOLD_TICKS = 10000 // 10 sec
+};
+
+template <typename Map, typename F>
+static void map_erase_if(Map& m, F pred)
+{
+    typename Map::iterator i = m.begin();
+    while ((i = std::find_if(i, m.end(), pred)) != m.end()) {
+        m.erase(i++);
+    }
+}
+
+static void UpdateProcessInfo_Realtime(ProcessInfo& info, uint64_t now, uint32_t thisPid)
+{
+    if (now - info.mLastRefreshTicks > 1000) {
+        info.mLastRefreshTicks = now;
+        char path[MAX_PATH] = "<error>";
+        HANDLE h = OpenProcess(PROCESS_QUERY_LIMITED_INFORMATION, FALSE, thisPid);
+        if (h) {
+            GetModuleFileNameExA(h, NULL, path, sizeof(path) - 1);
+            std::string name = PathFindFileNameA(path);
+            if (name != info.mModuleName) {
+                info.mChainMap.clear();
+                info.mModuleName = name;
+            }
+            CloseHandle(h);
+        } else {
+            info.mChainMap.clear();
+        }
+    }
+    // remove chains without recent updates
+    map_erase_if(info.mChainMap, [now](const std::pair<const uint64_t, SwapChainData>& entry) {
+        return now - entry.second.mLastUpdateTicks > CHAIN_TIMEOUT_THRESHOLD_TICKS;
+    });
+}
+
+const char* PresentModeToString(PresentMode mode)
+{
+    switch (mode) {
+    case PresentMode::Hardware_Legacy_Flip: return "Hardware: Legacy Flip";
+    case PresentMode::Hardware_Legacy_Copy_To_Front_Buffer: return "Hardware: Legacy Copy to front buffer";
+    case PresentMode::Hardware_Direct_Flip: return "Hardware: Direct Flip";
+    case PresentMode::Hardware_Independent_Flip: return "Hardware: Independent Flip";
+    case PresentMode::Composed_Flip: return "Composed: Flip";
+    case PresentMode::Composed_Copy_GPU_GDI: return "Composed: Copy with GPU GDI";
+    case PresentMode::Composed_Copy_CPU_GDI: return "Composed: Copy with CPU GDI";
+    case PresentMode::Composed_Composition_Atlas: return "Composed: Composition Atlas";
+    case PresentMode::Hardware_Composed_Independent_Flip: return "Hardware Composed: Independent Flip";
+    default: return "Other";
+    }
+}
+
+const char* RuntimeToString(Runtime rt)
+{
+    switch (rt) {
+    case Runtime::DXGI: return "DXGI";
+    case Runtime::D3D9: return "D3D9";
+    default: return "Other";
+    }
+}
+
+void PruneDeque(std::deque<PresentEvent> &presentHistory, uint64_t perfFreq, uint32_t msTimeDiff) {
+    while (!presentHistory.empty() &&
+           ((double)(presentHistory.back().QpcTime - presentHistory.front().QpcTime) / perfFreq) * 1000 > msTimeDiff) {
+        presentHistory.pop_front();
+    }
+}
+
+void AddPresent(PresentMonData& pm, PresentEvent& p, uint64_t now, uint64_t perfFreq)
+{
+    auto& proc = pm.mProcessMap[p.ProcessId];
+    if (!proc.mLastRefreshTicks && !pm.mArgs->mEtlFileName) {
+        UpdateProcessInfo_Realtime(proc, now, p.ProcessId);
+    }
+
+    if (pm.mArgs->mTargetProcessName && strcmp(pm.mArgs->mTargetProcessName, "*") &&
+        _stricmp(pm.mArgs->mTargetProcessName, proc.mModuleName.c_str())) {
+        // process name does not match
+        return;
+    }
+    if (pm.mArgs->mTargetPid && p.ProcessId != pm.mArgs->mTargetPid) {
+        return;
+    }
+
+    auto& chain = proc.mChainMap[p.SwapChainAddress];
+
+    if (p.FinalState == PresentResult::Presented)
+    {
+        chain.mDisplayedPresentHistory.push_back(p);
+    }
+    chain.mPresentHistory.push_back(p);
+    assert(std::is_sorted(chain.mPresentHistory.begin(), chain.mPresentHistory.end(),
+                          [](auto const& a, auto const& b){ return a.QpcTime < b.QpcTime; }));
+        
+    if (pm.mOutputFile) {
+        auto len = chain.mPresentHistory.size();
+        if (len > 1) {
+            auto& curr = chain.mPresentHistory[len - 1];
+            auto& prev = chain.mPresentHistory[len - 2];
+                    double deltaMilliseconds = 1000 * double(curr.QpcTime - prev.QpcTime) / perfFreq;
+                    double deltaReady = curr.ReadyTime == 0 ? 0.0 : (1000 * double(curr.ReadyTime - curr.QpcTime) / perfFreq);
+                    double deltaDisplayed = curr.ScreenTime == 0 ? 0.0 : (1000 * double(curr.ScreenTime - curr.QpcTime) / perfFreq);
+                    double timeTakenMilliseconds = 1000 * double(curr.TimeTaken) / perfFreq;
+                    fprintf(pm.mOutputFile, "%s,%d,0x%016llX,%s,%.3lf,%.3lf,%d,%d,%s,%.3lf,%.3lf,%d\n",
+                        proc.mModuleName.c_str(), p.ProcessId, p.SwapChainAddress, RuntimeToString(p.Runtime),
+                            deltaMilliseconds, timeTakenMilliseconds, curr.SyncInterval, curr.PresentFlags, PresentModeToString(curr.PresentMode),
+                    deltaReady, deltaDisplayed, curr.FinalState == PresentResult::Presented);
+        }
+    }
+
+        PruneDeque(chain.mDisplayedPresentHistory, perfFreq, MAX_DISPLAYED_HISTORY_TIME);
+        PruneDeque(chain.mPresentHistory, perfFreq, MAX_HISTORY_TIME);
+
+    chain.mLastUpdateTicks = now;
+    chain.mRuntime = p.Runtime;
+    chain.mLastSyncInterval = p.SyncInterval;
+    chain.mLastFlags = p.PresentFlags;
+    chain.mLastPresentMode = p.PresentMode;
+    chain.mLastPlane = p.PlaneIndex;
+}
+
+static double ComputeFps(const std::deque<PresentEvent>& presentHistory, uint64_t qpcFreq)
+{
+    if (presentHistory.size() < 2) {
+        return 0.0;
+    }
+    auto start = presentHistory.front().QpcTime;
+    auto end = presentHistory.back().QpcTime;
+    auto count = presentHistory.size() - 1;
+
+    double deltaT = double(end - start) / qpcFreq;
+    return count / deltaT;
+}
+
+static double ComputeDisplayedFps(SwapChainData& stats, uint64_t qpcFreq)
+{
+    return ComputeFps(stats.mDisplayedPresentHistory, qpcFreq);
+}
+
+static double ComputeFps(SwapChainData& stats, uint64_t qpcFreq)
+{
+    return ComputeFps(stats.mPresentHistory, qpcFreq);
+}
+
+static double ComputeLatency(SwapChainData& stats, uint64_t qpcFreq)
+{
+    if (stats.mDisplayedPresentHistory.size() < 2) {
+        return 0.0;
+    }
+
+    uint64_t totalLatency = std::accumulate(stats.mDisplayedPresentHistory.begin(), stats.mDisplayedPresentHistory.end() - 1, 0ull,
+                                   [](uint64_t current, PresentEvent const& e) { return current + e.ScreenTime - e.QpcTime; });
+    double average = ((double)(totalLatency) / qpcFreq) / (stats.mDisplayedPresentHistory.size() - 1);
+    return average;
+}
+
+static double ComputeCpuFrameTime(SwapChainData& stats, uint64_t qpcFreq)
+{
+    if (stats.mPresentHistory.size() < 2) {
+        return 0.0;
+    }
+    
+    uint64_t timeInPresent = std::accumulate(stats.mPresentHistory.begin(), stats.mPresentHistory.end() - 1, 0ull,
+                                   [](uint64_t current, PresentEvent const& e) { return current + e.TimeTaken; });
+    uint64_t totalTime = stats.mPresentHistory.back().QpcTime - stats.mPresentHistory.front().QpcTime;
+    
+    double timeNotInPresent = double(totalTime - timeInPresent) / qpcFreq;
+    return timeNotInPresent / (stats.mPresentHistory.size() - 1);
+}
+
+void PresentMon_Init(const PresentMonArgs& args, PresentMonData& pm)
+{
+    pm.mArgs = &args;
+
+    if (args.mOutputFileName) {
+        fopen_s(&pm.mOutputFile, args.mOutputFileName, "w");
+    } else if (args.mTargetProcessName) {
+        struct tm tm;
+        time_t time_now = time(NULL);
+        localtime_s(&tm, &time_now);
+        std::string date = FormatString("%4d-%02d-%02d-%02d-%02d",
+            tm.tm_year + 1900, tm.tm_mon + 1, tm.tm_mday,
+            tm.tm_hour, tm.tm_min, tm.tm_sec);
+        std::string path;
+        if (strchr(args.mTargetProcessName, '*')) {
+            path = FormatString("PresentMon-%s.csv", date.c_str());
+        } else {
+            path = FormatString("PresentMon-%s-%s.csv", args.mTargetProcessName, date.c_str());
+        }
+        fopen_s(&pm.mOutputFile, path.c_str(), "w");
+    }
+
+    if (pm.mOutputFile) {
+        fprintf(pm.mOutputFile, "module,pid,chain,runtime,delta,timeTaken,vsync,flags,mode,deltaReady,deltaDisplayed,displayed\n");
+    }
+}
+
+void PresentMon_UpdateNewProcesses(PresentMonData& pm, std::map<uint32_t, ProcessInfo>& newProcesses)
+{
+    for (auto processPair : newProcesses) {
+        pm.mProcessMap[processPair.first] = processPair.second;
+    }
+}
+
+void PresentMon_UpdateDeadProcesses(PresentMonData& pm, std::vector<uint32_t>& deadProcesses)
+{
+    for (auto pid : deadProcesses) {
+        pm.mProcessMap.erase(pid);
+    }
+}
+
+void PresentMon_Update(PresentMonData& pm, std::vector<std::shared_ptr<PresentEvent>>& presents, uint64_t perfFreq)
+{
+    std::string display;
+    uint64_t now = GetTickCount64();
+
+    // store the new presents into processes
+    for (auto& p : presents)
+    {
+        AddPresent(pm, *p, now, perfFreq);
+    }
+
+    // update all processes
+    for (auto& proc : pm.mProcessMap)
+    {
+        if (!pm.mArgs->mEtlFileName) {
+            UpdateProcessInfo_Realtime(proc.second, now, proc.first);
+        }
+        if (proc.second.mModuleName.empty() ||
+            proc.second.mChainMap.empty())
+        {
+            // don't display empty processes
+            continue;
+        }
+        display += FormatString("%s[%d]:\n", proc.second.mModuleName.c_str(),proc.first);
+        for (auto& chain : proc.second.mChainMap)
+        {
+            double fps = ComputeFps(chain.second, perfFreq);
+            double dispFps = ComputeDisplayedFps(chain.second, perfFreq);
+            double cpuTime = ComputeCpuFrameTime(chain.second, perfFreq);
+            double latency = ComputeLatency(chain.second, perfFreq);
+            std::string planeString;
+            if (chain.second.mLastPresentMode == PresentMode::Hardware_Composed_Independent_Flip) {
+                planeString = FormatString(": Plane %d", chain.second.mLastPlane);
+            }
+            display += FormatString("\t%016llX (%s): SyncInterval %d | Flags %d | %.2lf ms/frame (%.1lf fps, %.1lf displayed fps, %.2lf ms CPU, %.2lf ms latency) (%s%s)%s\n",
+                chain.first, RuntimeToString(chain.second.mRuntime), chain.second.mLastSyncInterval, chain.second.mLastFlags, 1000.0/fps, fps, dispFps, cpuTime * 1000.0, latency * 1000.0,
+                PresentModeToString(chain.second.mLastPresentMode),
+                planeString.c_str(),
+                (now - chain.second.mLastUpdateTicks) > 1000 ? " [STALE]" : "");
+        }
+    }
+
+    // refresh the console
+    SetConsoleText(display.c_str());
+}
+
+void PresentMon_Shutdown(PresentMonData& pm)
+{
+    if (pm.mOutputFile)
+    {
+        fclose(pm.mOutputFile);
+        pm.mOutputFile = nullptr;
+    }
+    pm.mProcessMap.clear();
+}