#pragma once
#include "../../PresentMonAPI2/source/PresentMonAPI.h"
#include <span>

namespace pmon::mid
{
	class Middleware
	{
	public:
		virtual ~Middleware() = default;
		virtual void Speak(char* buffer) const = 0;
		virtual const PM_INTROSPECTION_ROOT* GetIntrospectionData() = 0;
		virtual void FreeIntrospectionData(const PM_INTROSPECTION_ROOT* pRoot) = 0;
		virtual PM_STATUS StartStreaming(uint32_t processId) = 0;
		virtual PM_STATUS StopStreaming(uint32_t processId) = 0;
		virtual PM_DYNAMIC_QUERY* RegisterDynamicQuery(std::span<PM_QUERY_ELEMENT> queryElements, uint32_t processId, double windowSizeMs, double metricOffsetMs) = 0;
		virtual void FreeDynamicQuery(const PM_DYNAMIC_QUERY* pQuery) = 0;
<<<<<<< HEAD
		virtual void PollDynamicQuery(const PM_DYNAMIC_QUERY* pQuery, uint8_t* pBlob, uint32_t* numSwapChains) = 0;
		virtual void PollStaticQuery(const PM_QUERY_ELEMENT& element, uint8_t* pBlob) = 0;
		virtual PM_FRAME_EVENT_QUERY* RegisterFrameEventQuery(std::span<PM_QUERY_ELEMENT> queryElements, uint32_t& blobSize) { return nullptr; }
		virtual void FreeFrameEventQuery(const PM_FRAME_EVENT_QUERY* pQuery) {}
		virtual void ConsumeFrameEvents(const PM_FRAME_EVENT_QUERY* pQuery, uint32_t processId, uint8_t* pBlob, uint32_t& numFrames) {}
=======
		virtual void PollDynamicQuery(const PM_DYNAMIC_QUERY* pQuery, uint32_t processId, uint8_t* pBlob, uint32_t* numSwapChains) = 0;
		virtual void PollStaticQuery(const PM_QUERY_ELEMENT& element, uint32_t processId, uint8_t* pBlob) = 0;
>>>>>>> 7b0b544a
	};
}<|MERGE_RESOLUTION|>--- conflicted
+++ resolved
@@ -15,15 +15,10 @@
 		virtual PM_STATUS StopStreaming(uint32_t processId) = 0;
 		virtual PM_DYNAMIC_QUERY* RegisterDynamicQuery(std::span<PM_QUERY_ELEMENT> queryElements, uint32_t processId, double windowSizeMs, double metricOffsetMs) = 0;
 		virtual void FreeDynamicQuery(const PM_DYNAMIC_QUERY* pQuery) = 0;
-<<<<<<< HEAD
-		virtual void PollDynamicQuery(const PM_DYNAMIC_QUERY* pQuery, uint8_t* pBlob, uint32_t* numSwapChains) = 0;
-		virtual void PollStaticQuery(const PM_QUERY_ELEMENT& element, uint8_t* pBlob) = 0;
+		virtual void PollDynamicQuery(const PM_DYNAMIC_QUERY* pQuery, uint32_t processId, uint8_t* pBlob, uint32_t* numSwapChains) = 0;
+		virtual void PollStaticQuery(const PM_QUERY_ELEMENT& element, uint32_t processId, uint8_t* pBlob) = 0;
 		virtual PM_FRAME_EVENT_QUERY* RegisterFrameEventQuery(std::span<PM_QUERY_ELEMENT> queryElements, uint32_t& blobSize) { return nullptr; }
 		virtual void FreeFrameEventQuery(const PM_FRAME_EVENT_QUERY* pQuery) {}
 		virtual void ConsumeFrameEvents(const PM_FRAME_EVENT_QUERY* pQuery, uint32_t processId, uint8_t* pBlob, uint32_t& numFrames) {}
-=======
-		virtual void PollDynamicQuery(const PM_DYNAMIC_QUERY* pQuery, uint32_t processId, uint8_t* pBlob, uint32_t* numSwapChains) = 0;
-		virtual void PollStaticQuery(const PM_QUERY_ELEMENT& element, uint32_t processId, uint8_t* pBlob) = 0;
->>>>>>> 7b0b544a
 	};
 }