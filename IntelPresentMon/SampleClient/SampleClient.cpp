// Copyright (C) 2022 Intel Corporation
// SPDX-License-Identifier: MIT
#include <windows.h>
#include <string>
#include "Console.h"
#include <stdint.h>
#include <iostream>
#include <fstream>
#include <thread>
#include <TlHelp32.h>
#include <iostream>
#include <iomanip>
#include <vector>
#include <algorithm>
#include <format>
#include <chrono>
#include <conio.h>
#include "../PresentMonAPI2/source/PresentMonAPI.h"
#include "../PresentMonAPI2/source/Internal.h"
#include "CliOptions.h"
<<<<<<< HEAD
#include "../PresentMonAPIWrapper/source/PresentMonAPIWrapper.h"
=======

#include "../PresentMonAPIWrapper/source/PresentMonAPIWrapper.h"
#include "../PresentMonAPIWrapper/source/QueryElement.h"

#undef ENABLE_FRAME_DATA_WRITE
#undef ENABLE_PRESENT_MODE
#undef ENABLE_METRICS
#undef ENABLE_ETL
#undef ENABLE_STATIC_QUERIES
>>>>>>> 2a694cbf

using namespace std::chrono;
using namespace std::chrono_literals;

HANDLE gCloseEvent;
bool gQuit = false;

std::string TranslatePresentMode(PM_PRESENT_MODE present_mode) {
  switch (present_mode) {
    case PM_PRESENT_MODE::PM_PRESENT_MODE_HARDWARE_LEGACY_FLIP:
      return "Hardware: Legacy Flip";

    case PM_PRESENT_MODE::PM_PRESENT_MODE_HARDWARE_LEGACY_COPY_TO_FRONT_BUFFER:
        return "Hardware: Legacy Copy to front buffer";
    case PM_PRESENT_MODE::PM_PRESENT_MODE_HARDWARE_INDEPENDENT_FLIP:
        return "Hardware: Independent Flip";
    case PM_PRESENT_MODE::PM_PRESENT_MODE_COMPOSED_FLIP:
        return "Composed: Flip";
    case PM_PRESENT_MODE::PM_PRESENT_MODE_HARDWARE_COMPOSED_INDEPENDENT_FLIP:
        return "Hardware Composed: Independent Flip";
    case PM_PRESENT_MODE::PM_PRESENT_MODE_COMPOSED_COPY_WITH_GPU_GDI:
        return "Composed: Copy with GPU GDI";
    case PM_PRESENT_MODE::PM_PRESENT_MODE_COMPOSED_COPY_WITH_CPU_GDI:
        return "Composed: Copy with CPU GDI";
    default:
        return("Present Mode: Unknown");
  }
}

std::string TranslateDeviceVendor(PM_DEVICE_VENDOR deviceVendor) {
    switch (deviceVendor) {
    case PM_DEVICE_VENDOR_INTEL:
        return "PM_DEVICE_VENDOR_INTEL";
    case PM_DEVICE_VENDOR_NVIDIA:
        return "PM_DEVICE_VENDOR_NVIDIA";
    case PM_DEVICE_VENDOR_AMD:
        return "PM_DEVICE_VENDOR_AMD";
    case PM_DEVICE_VENDOR_UNKNOWN:
        return "PM_DEVICE_VENDOR_UNKNOWN";
    default:
        return "PM_DEVICE_VENDOR_UNKNOWN";
    }
}

std::string TranslateGraphicsRuntime(PM_GRAPHICS_RUNTIME graphicsRuntime) {
    switch (graphicsRuntime) {
    case PM_GRAPHICS_RUNTIME_UNKNOWN:
        return "UNKNOWN";
    case PM_GRAPHICS_RUNTIME_DXGI:
        return "DXGI";
    case PM_GRAPHICS_RUNTIME_D3D9:
        return "D3D9";
    default:
        return "UNKNOWN";
    }
}

void OutputString(const char* output) {
  try {
    std::cout << output;
  } catch (const std::exception& e) {
    std::cout << "a standard exception was caught, with message '" << e.what()
              << "'" << std::endl;
    return;
  }
}

void PrintMetric(char const* format, double metric_data, bool valid) {
  if (valid) {
    ConsolePrintLn(format, metric_data);
  }
}

BOOL WINAPI CtrlHandler(DWORD fdwCtrlType) {
  switch (fdwCtrlType) {
    case CTRL_C_EVENT:
      SetEvent(gCloseEvent);
      gQuit = true;
      return TRUE;
    default:
      return FALSE;
  }
}

bool caseInsensitiveCompare(std::string str1, std::string str2) {
    std::for_each(str1.begin(), str1.end(), [](char& c)
    {
        c = std::tolower(static_cast<unsigned char>(c));
    });
    std::for_each(str2.begin(), str2.end(), [](char& c)
    {
        c = std::tolower(static_cast<unsigned char>(c));
    });
    if (str1.compare(str2) == 0)
        return true;
    return false;
}

void GetProcessInformation(std::optional<std::string>& processName, std::optional<unsigned int>& processId) {
    if (!processName.has_value() && !processId.has_value()) {
        return;
    }

    HANDLE processes_snapshot = CreateToolhelp32Snapshot(TH32CS_SNAPPROCESS, NULL);
    if (processes_snapshot == INVALID_HANDLE_VALUE) {
        processId = std::nullopt;
        processName = std::nullopt;
        return;
    }

    PROCESSENTRY32 process_info;
    process_info.dwSize = sizeof(process_info);

    if (!Process32First(processes_snapshot, &process_info)) {
        // Unable to retrieve the first process
        CloseHandle(processes_snapshot);
        processId = std::nullopt;
        processName = std::nullopt;
        return;
    }

    do {
        if ((processName.has_value() && caseInsensitiveCompare(process_info.szExeFile, processName.value())) ||
            (processId.has_value() && process_info.th32ProcessID == processId.value())) {
            CloseHandle(processes_snapshot);
            processId = process_info.th32ProcessID;
            processName = process_info.szExeFile;
            return;
        }
    } while (Process32Next(processes_snapshot, &process_info));

    CloseHandle(processes_snapshot);

    // If no match found, reset optional values
    processId = std::nullopt;
    processName = std::nullopt;
}

int ViewAvailableSystemMetrics(std::string controlPipe, std::string introspectionNsm)
{
    std::unique_ptr<pmapi::Session> pSession;
    pmapi::ProcessTracker processTracker;
    try {
        if (controlPipe.empty() == false) {
            pSession = std::make_unique<pmapi::Session>(controlPipe, introspectionNsm);
        }
        else {
            pSession = std::make_unique<pmapi::Session>();
        }
    }
    catch (const std::bad_array_new_length& e) {
        std::cout
            << "Creating a new PresentMon session caused bad array new length exception, with message '"
            << e.what() << "'" << std::endl;
        return -1;
    }
    catch (const std::runtime_error& e) {
        std::cout
            << "Creating a new PresentMon session caused std::runtime exception '"
            << e.what() << "'" << std::endl;
        return -1;
    }

    // Example of how to use introspection to examine ALL metrics and determine
    // their availablity
    auto pIntrospectionRoot = pSession->GetIntrospectionRoot();
    auto metricEnums = pIntrospectionRoot->FindEnum(PM_ENUM_METRIC);

    // Loop through ALL PresentMon metrics
    for (auto metric : pIntrospectionRoot->GetMetrics())
    {
        std::string metricSymbol;
        // Look through PM_ENUM_METRIC enums to gather the metric symbol
        for (auto key : metricEnums.GetKeys())
        {
            if (key.GetId() == metric.GetId())
            {
                metricSymbol = key.GetSymbol();
                break;
            }
        }

        // Go through the device metric info to determine the metric's availability
        auto metricInfo = metric.GetDeviceMetricInfo();
        for (auto mi : metricInfo)
        {
            auto device = mi.GetDevice();
            std::cout << std::format("Metric Id: {}, Metric Symbol: {}, Vendor Name: {}, Vendor Device Id: {}, Is Available: {}",
                (int)metric.GetId(), metricSymbol, device.GetName(), device.GetId(), mi.IsAvailable());
            std::cout << std::endl;
        }
    }

    return 0;
}

int PollMetricsThread(std::string controlPipe, std::string introspectionNsm, unsigned int processId, double windowSize, double metricOffset)
{
    std::unique_ptr<pmapi::Session> pSession;
    pmapi::ProcessTracker processTracker;
    try {
        if (controlPipe.empty() == false) {
            pSession = std::make_unique<pmapi::Session>(controlPipe, introspectionNsm);
        }
        else {
            pSession = std::make_unique<pmapi::Session>();
        }
    }
    catch (const std::bad_array_new_length& e) {
        std::cout
            << "Creating a new PresentMon session caused bad array new length exception, with message '"
            << e.what() << "'" << std::endl;
        return -1;
    }
    catch (const std::runtime_error& e) {
        std::cout
            << "Creating a new PresentMon session caused std::runtime exception '"
            << e.what() << "'" << std::endl;
        return -1;
    }

    std::vector<PM_QUERY_ELEMENT> elements;
    elements.push_back(PM_QUERY_ELEMENT{ .metric = PM_METRIC_APPLICATION, .stat = PM_STAT_MID_POINT, .deviceId = 0, .arrayIndex = 0 });
    elements.push_back(PM_QUERY_ELEMENT{ .metric = PM_METRIC_PRESENTED_FPS, .stat = PM_STAT_AVG, .deviceId = 0, .arrayIndex = 0 });
    elements.push_back(PM_QUERY_ELEMENT{ .metric = PM_METRIC_PRESENTED_FPS, .stat = PM_STAT_PERCENTILE_90, .deviceId = 0, .arrayIndex = 0 });
    elements.push_back(PM_QUERY_ELEMENT{ .metric = PM_METRIC_PRESENTED_FPS, .stat = PM_STAT_PERCENTILE_95, .deviceId = 0, .arrayIndex = 0 });
    elements.push_back(PM_QUERY_ELEMENT{ .metric = PM_METRIC_PRESENTED_FPS, .stat = PM_STAT_PERCENTILE_90, .deviceId = 0, .arrayIndex = 0 });
    elements.push_back(PM_QUERY_ELEMENT{ .metric = PM_METRIC_PRESENTED_FPS, .stat = PM_STAT_MAX, .deviceId = 0, .arrayIndex = 0 });
    elements.push_back(PM_QUERY_ELEMENT{ .metric = PM_METRIC_PRESENTED_FPS, .stat = PM_STAT_MIN, .deviceId = 0, .arrayIndex = 0 });
    elements.push_back(PM_QUERY_ELEMENT{ .metric = PM_METRIC_FRAME_DURATION, .stat = PM_STAT_AVG, .deviceId = 0, .arrayIndex = 0 });
    elements.push_back(PM_QUERY_ELEMENT{ .metric = PM_METRIC_CPU_FRAME_PACING_STALL, .stat = PM_STAT_AVG, .deviceId = 0, .arrayIndex = 0 });
    elements.push_back(PM_QUERY_ELEMENT{ .metric = PM_METRIC_GPU_DURATION, .stat = PM_STAT_AVG, .deviceId = 0, .arrayIndex = 0 });
    elements.push_back(PM_QUERY_ELEMENT{ .metric = PM_METRIC_GPU_BUSY_TIME, .stat = PM_STAT_AVG, .deviceId = 0, .arrayIndex = 0 });
    elements.push_back(PM_QUERY_ELEMENT{ .metric = PM_METRIC_DISPLAY_LATENCY, .stat = PM_STAT_AVG, .deviceId = 0, .arrayIndex = 0 });
    elements.push_back(PM_QUERY_ELEMENT{ .metric = PM_METRIC_DISPLAY_DURATION, .stat = PM_STAT_AVG, .deviceId = 0, .arrayIndex = 0 });
    elements.push_back(PM_QUERY_ELEMENT{ .metric = PM_METRIC_INPUT_LATENCY, .stat = PM_STAT_AVG, .deviceId = 0, .arrayIndex = 0 });

    /*
    PM_QUERY_ELEMENT elements[]{
        PM_QUERY_ELEMENT{.metric = PM_METRIC_PRESENTED_FPS, .stat = PM_STAT_AVG, .deviceId = 0, .arrayIndex = 0},
        PM_QUERY_ELEMENT{.metric = PM_METRIC_PRESENTED_FPS, .stat = PM_STAT_PERCENTILE_90, .deviceId = 0, .arrayIndex = 0},
        PM_QUERY_ELEMENT{.metric = PM_METRIC_PRESENTED_FPS, .stat = PM_STAT_PERCENTILE_95, .deviceId = 0, .arrayIndex = 0},
        PM_QUERY_ELEMENT{.metric = PM_METRIC_PRESENTED_FPS, .stat = PM_STAT_PERCENTILE_99, .deviceId = 0, .arrayIndex = 0},
        PM_QUERY_ELEMENT{.metric = PM_METRIC_PRESENTED_FPS, .stat = PM_STAT_MAX, .deviceId = 0, .arrayIndex = 0},
        PM_QUERY_ELEMENT{.metric = PM_METRIC_PRESENTED_FPS, .stat = PM_STAT_MIN, .deviceId = 0, .arrayIndex = 0},
        PM_QUERY_ELEMENT{.metric = PM_METRIC_FRAME_DURATION, .stat = PM_STAT_AVG, .deviceId = 0, .arrayIndex = 0},
        PM_QUERY_ELEMENT{.metric = PM_METRIC_FRAME_DURATION, .stat = PM_STAT_PERCENTILE_90, .deviceId = 0, .arrayIndex = 0},
        PM_QUERY_ELEMENT{.metric = PM_METRIC_FRAME_DURATION, .stat = PM_STAT_PERCENTILE_95, .deviceId = 0, .arrayIndex = 0},
        PM_QUERY_ELEMENT{.metric = PM_METRIC_FRAME_DURATION, .stat = PM_STAT_PERCENTILE_99, .deviceId = 0, .arrayIndex = 0},
        PM_QUERY_ELEMENT{.metric = PM_METRIC_FRAME_DURATION, .stat = PM_STAT_MAX, .deviceId = 0, .arrayIndex = 0},
        PM_QUERY_ELEMENT{.metric = PM_METRIC_FRAME_DURATION, .stat = PM_STAT_MIN, .deviceId = 0, .arrayIndex = 0},
        PM_QUERY_ELEMENT{.metric = PM_METRIC_CPU_FRAME_PACING_STALL, .stat = PM_STAT_AVG, .deviceId = 0, .arrayIndex = 0},
        PM_QUERY_ELEMENT{.metric = PM_METRIC_CPU_DURATION, .stat = PM_STAT_AVG, .deviceId = 0, .arrayIndex = 0},
        PM_QUERY_ELEMENT{.metric = PM_METRIC_GPU_BUSY_TIME, .stat = PM_STAT_AVG, .deviceId = 0, .arrayIndex = 0},
        PM_QUERY_ELEMENT{.metric = PM_METRIC_DISPLAY_DURATION, .stat = PM_STAT_AVG, .deviceId = 0, .arrayIndex = 0},
        PM_QUERY_ELEMENT{.metric = PM_METRIC_GPU_FREQUENCY, .stat = PM_STAT_AVG, .deviceId = 1, .arrayIndex = 0},
        PM_QUERY_ELEMENT{.metric = PM_METRIC_GPU_TEMPERATURE, .stat = PM_STAT_AVG, .deviceId = 1, .arrayIndex = 0},
        PM_QUERY_ELEMENT{.metric = PM_METRIC_GPU_VOLTAGE, .stat = PM_STAT_AVG, .deviceId = 1, .arrayIndex = 0},
        PM_QUERY_ELEMENT{.metric = PM_METRIC_GPU_UTILIZATION, .stat = PM_STAT_AVG, .deviceId = 1, .arrayIndex = 0},
        PM_QUERY_ELEMENT{.metric = PM_METRIC_GPU_POWER, .stat = PM_STAT_AVG, .deviceId = 1, .arrayIndex = 0},
        PM_QUERY_ELEMENT{.metric = PM_METRIC_GPU_FAN_SPEED, .stat = PM_STAT_AVG, .deviceId = 1, .arrayIndex = 0},
        PM_QUERY_ELEMENT{.metric = PM_METRIC_GPU_FAN_SPEED, .stat = PM_STAT_AVG, .deviceId = 1, .arrayIndex = 1},
        PM_QUERY_ELEMENT{.metric = PM_METRIC_VRAM_FREQUENCY, .stat = PM_STAT_AVG, .deviceId = 1, .arrayIndex = 0},
        PM_QUERY_ELEMENT{.metric = PM_METRIC_CPU_UTILIZATION, .stat = PM_STAT_AVG, .deviceId = 0, .arrayIndex = 0},
        PM_QUERY_ELEMENT{.metric = PM_METRIC_CPU_FREQUENCY, .stat = PM_STAT_AVG, .deviceId = 0, .arrayIndex = 0},
        PM_QUERY_ELEMENT{.metric = PM_METRIC_PRESENT_MODE, .stat = PM_STAT_MID_POINT, .deviceId = 0, .arrayIndex = 0},
        PM_QUERY_ELEMENT{.metric = PM_METRIC_PRESENT_RUNTIME, .stat = PM_STAT_MID_POINT, .deviceId = 0, .arrayIndex = 0},
        PM_QUERY_ELEMENT{.metric = PM_METRIC_CPU_FRAME_QPC, .stat = PM_STAT_MID_POINT, .deviceId = 0, .arrayIndex = 0},
        PM_QUERY_ELEMENT{.metric = PM_METRIC_SYNC_INTERVAL, .stat = PM_STAT_MID_POINT, .deviceId = 0, .arrayIndex = 0},
        PM_QUERY_ELEMENT{.metric = PM_METRIC_NUM_FRAMES, .stat = PM_STAT_MID_POINT, .deviceId = 0, .arrayIndex = 0},
        PM_QUERY_ELEMENT{.metric = PM_METRIC_DROPPED_FRAMES, .stat = PM_STAT_AVG, .deviceId = 0, .arrayIndex = 0},
        PM_QUERY_ELEMENT{.metric = PM_METRIC_ALLOWS_TEARING, .stat = PM_STAT_AVG, .deviceId = 0, .arrayIndex = 0},
    };
    */

    auto dynamicQuery = pSession->RegisterDyanamicQuery(elements, windowSize, metricOffset);
    auto blobs = dynamicQuery.MakeBlobContainer(1u);

    try {
        processTracker = pSession->TrackProcess(processId);
    }
    catch (...) {
        std::cout
            << "Unable to track process: "
            << processId << std::endl;
        return -1;
    }

    if (InitializeConsole() == false) {
        OutputString("\nFailed to initialize console.\n");
        return -1;
    }

    while (true) {
        dynamicQuery.Poll(processTracker, blobs);

        for (auto pBlob : blobs) {
            ConsolePrintLn("Process Name = %s", *reinterpret_cast<const std::string*>(&pBlob[elements[0].dataOffset]));
            ConsolePrintLn("Presented FPS Average = %f", *reinterpret_cast<const double*>(&pBlob[elements[1].dataOffset]));
            ConsolePrintLn("Presented FPS 90% = %f", *reinterpret_cast<const double*>(&pBlob[elements[2].dataOffset]));
            ConsolePrintLn("Presented FPS 95% = %f", *reinterpret_cast<const double*>(&pBlob[elements[3].dataOffset]));
            ConsolePrintLn("Presented FPS 99% = %f", *reinterpret_cast<const double*>(&pBlob[elements[4].dataOffset]));
            ConsolePrintLn("Presented FPS Max = %f", *reinterpret_cast<const double*>(&pBlob[elements[5].dataOffset]));
            ConsolePrintLn("Presented FPS Min = %f", *reinterpret_cast<const double*>(&pBlob[elements[6].dataOffset]));
            ConsolePrintLn("Frame Duration Average = %f", *reinterpret_cast<const double*>(&pBlob[elements[7].dataOffset]));
            ConsolePrintLn("Frame Pacing Stall Average = %f", *reinterpret_cast<const double*>(&pBlob[elements[8].dataOffset]));
            ConsolePrintLn("GPU Duration Average = %f", *reinterpret_cast<const double*>(&pBlob[elements[9].dataOffset]));
            ConsolePrintLn("GPU Busy Time Average = %f", *reinterpret_cast<const double*>(&pBlob[elements[10].dataOffset]));
            ConsolePrintLn("Display Latency Average = %f", *reinterpret_cast<const double*>(&pBlob[elements[11].dataOffset]));
            ConsolePrintLn("Display Duration Average = %f", *reinterpret_cast<const double*>(&pBlob[elements[12].dataOffset]));
            ConsolePrintLn("Input Latency Average = %f", *reinterpret_cast<const double*>(&pBlob[elements[13].dataOffset]));
        }
        CommitConsole();

        if (gQuit) {
            ConsolePrintLn("Exiting Metric Polling loop");
            break;
        }

        Sleep(10);
    }

    return 0;
}

void WriteToCSV(std::ofstream& csvFile, const std::string& processName, const unsigned int& processId,
    PM_QUERY_ELEMENT(&queryElements)[16], pmapi::BlobContainer& blobs)
{
    
    for (auto pBlob : blobs) {
        //const auto appName = *reinterpret_cast<const std::string*>(&pBlob[queryElements[0].dataOffset]);
        const auto swapChain = *reinterpret_cast<const uint64_t*>(&pBlob[queryElements[0].dataOffset]);
        const auto graphicsRuntime = *reinterpret_cast<const PM_GRAPHICS_RUNTIME*>(&pBlob[queryElements[1].dataOffset]);
        const auto syncInterval = *reinterpret_cast<const uint32_t*>(&pBlob[queryElements[2].dataOffset]);
        const auto presentFlags = *reinterpret_cast<const uint32_t*>(&pBlob[queryElements[3].dataOffset]);
        const auto allowsTearing = *reinterpret_cast<const bool*>(&pBlob[queryElements[4].dataOffset]);
        const auto presentMode = *reinterpret_cast<const PM_PRESENT_MODE*>(&pBlob[queryElements[5].dataOffset]);
        const auto cpuFrameQpc = *reinterpret_cast<const uint64_t*>(&pBlob[queryElements[6].dataOffset]);
        const auto cpuDuration = *reinterpret_cast<const double*>(&pBlob[queryElements[7].dataOffset]);
        const auto cpuFramePacingStall = *reinterpret_cast<const double*>(&pBlob[queryElements[8].dataOffset]);
        const auto gpuLatency = *reinterpret_cast<const double*>(&pBlob[queryElements[9].dataOffset]);
        const auto gpuDuration = *reinterpret_cast<const double*>(&pBlob[queryElements[10].dataOffset]);
        const auto gpuBusyTime = *reinterpret_cast<const double*>(&pBlob[queryElements[11].dataOffset]);
        const auto gpuDisplayLatency = *reinterpret_cast<const double*>(&pBlob[queryElements[12].dataOffset]);
        const auto gpuDisplayDuration = *reinterpret_cast<const double*>(&pBlob[queryElements[13].dataOffset]);
        const auto gpuInputLatency = *reinterpret_cast<const double*>(&pBlob[queryElements[14].dataOffset]);
        const auto variableMetricData = *reinterpret_cast<const double*>(&pBlob[queryElements[15].dataOffset]);
        try {
            csvFile << processName << ",";
            csvFile << processId << ",";
            csvFile << std::hex << "0x" << std::dec << swapChain << ",";
            csvFile << TranslateGraphicsRuntime(graphicsRuntime) << ",";
            csvFile << syncInterval << ",";
            csvFile << presentFlags << ",";
            csvFile << allowsTearing << ",";
            csvFile << TranslatePresentMode(presentMode) << ",";
            csvFile << cpuFrameQpc << ",";
            csvFile << cpuDuration << ",";
            csvFile << cpuFramePacingStall << ",";
            csvFile << gpuLatency << ",";
            csvFile << gpuDuration << ",";
            csvFile << gpuBusyTime << ",";
            csvFile << gpuDisplayLatency << ",";
            csvFile << gpuDisplayDuration << ",";
            csvFile << gpuInputLatency << ",";
            csvFile << variableMetricData << "\n";
        }
        catch (...) {
            std::cout << "Failed CSV output of frame data.\n";
        }
    }
}

std::optional<std::ofstream> CreateCsvFile(std::string& processName, std::string& variableMetricName)
{
    // Setup csv file
    time_t now = std::chrono::system_clock::to_time_t(std::chrono::system_clock::now());
    tm local_time;
    localtime_s(&local_time, &now);
    std::ofstream csvFile;
    std::string csvFileName = processName;

    try {
        csvFileName += "_" + std::to_string(local_time.tm_year + 1900) +
            std::to_string(local_time.tm_mon + 1) +
            std::to_string(local_time.tm_mday + 1) +
            std::to_string(local_time.tm_hour) +
            std::to_string(local_time.tm_min) +
            std::to_string(local_time.tm_sec) + ".csv";
    }
    catch (const std::exception& e) {
        std::cout
            << "a standard exception was caught, with message '"
            << e.what() << "'" << std::endl;
        return std::nullopt;
    }

    try {
        csvFile.open(csvFileName);
    }
    catch (...) {
        std::cout << "Unabled to open csv file" << std::endl;
        return std::nullopt;
    }

    csvFile << "Application,ProcessID,SwapChainAddress,PresentRuntime,"
        "SyncInterval,PresentFlags,AllowsTearing,PresentMode,"
        "CPUFrameQPC,CPUDuration,CPUFramePacingStall,"
        "GPULatency,GPUDuration,GPUBusy,DisplayLatency,"
        "DisplayDuration,InputLatency," << variableMetricName;
    csvFile << std::endl;

    return csvFile;
}

int RecordFrames(std::string controlPipe, std::string introspectionNsm, std::string processName, unsigned int processId)
{
    std::unique_ptr<pmapi::Session> pSession;
    pmapi::ProcessTracker processTracker;
    static constexpr uint32_t numberOfBlobs = 150u;

    try {
        if (controlPipe.empty() == false) {
            pSession = std::make_unique<pmapi::Session>(controlPipe, introspectionNsm);
        }
        else {
            pSession = std::make_unique<pmapi::Session>();
        }
    }
    catch (const std::bad_array_new_length& e) {
        std::cout
            << "Creating a new PresentMon session caused bad array new length exception, with message '"
            << e.what() << "'" << std::endl;
        return -1;
    }
    catch (const std::runtime_error& e) {
        std::cout
            << "Creating a new PresentMon session caused std::runtime exception '"
            << e.what() << "'" << std::endl;
        return -1;
    }

    // Search through introspection for first available GPU
    // metric. If we happen to be on a machine with an unsupported GPU
    // capture CPU utilization instead
    auto pIntrospectionRoot = pSession->GetIntrospectionRoot();
    auto metricEnums = pIntrospectionRoot->FindEnum(PM_ENUM_METRIC);
    PM_METRIC variableMetric = PM_METRIC_CPU_UTILIZATION;
    std::string variableMetricName = "CPUUtilization";
    uint32_t variableMetricDeviceId = 0;

    // Loop through ALL PresentMon metrics
    for (auto metric : pIntrospectionRoot->GetMetrics())
    {
        // Go through the device metric info to determine the metric's availability
        auto metricInfo = metric.GetDeviceMetricInfo();
        for (auto mi : metricInfo)
        {
            auto device = mi.GetDevice();
            if (device.GetId() != 0)
            {
                variableMetric = metric.GetId();
                // Look through PM_ENUM_METRIC enums to gather the metric symbol
                for (auto key : metricEnums.GetKeys())
                {
                    if (key.GetId() == metric.GetId())
                    {
                        variableMetricName = key.GetName();
                        break;
                    }
                }
                variableMetricDeviceId = device.GetId();
                break;
            }
        }
        if (variableMetricDeviceId != 0) {
            break;
        }
    }

    // TODO: Had to comment out the application metric because when
    // calling RegisterFrameQuery we crash
    PM_QUERY_ELEMENT queryElements[]{
        //{ PM_METRIC_APPLICATION, PM_STAT_NONE, 0, 0 },
        { PM_METRIC_SWAP_CHAIN_ADDRESS, PM_STAT_NONE, 0, 0 },
        { PM_METRIC_PRESENT_RUNTIME, PM_STAT_NONE, 0, 0 },
        { PM_METRIC_SYNC_INTERVAL, PM_STAT_NONE, 0, 0 },
        { PM_METRIC_PRESENT_FLAGS, PM_STAT_NONE, 0, 0 },
        { PM_METRIC_ALLOWS_TEARING, PM_STAT_NONE, 0, 0 },
        { PM_METRIC_PRESENT_MODE, PM_STAT_NONE, 0, 0 },
        { PM_METRIC_CPU_FRAME_QPC, PM_STAT_NONE, 0, 0 },
        { PM_METRIC_CPU_DURATION, PM_STAT_NONE, 0, 0 },
        { PM_METRIC_CPU_FRAME_PACING_STALL, PM_STAT_NONE, 0, 0 },
        { PM_METRIC_GPU_LATENCY, PM_STAT_NONE, 0, 0 },
        { PM_METRIC_GPU_DURATION, PM_STAT_NONE, 0, 0 },
        { PM_METRIC_GPU_BUSY_TIME, PM_STAT_NONE, 0, 0},
        { PM_METRIC_DISPLAY_LATENCY, PM_STAT_NONE, 0, 0 },
        { PM_METRIC_DISPLAY_DURATION, PM_STAT_NONE, 0, 0 },
        { PM_METRIC_INPUT_LATENCY, PM_STAT_NONE, 0, 0},
        { variableMetric, PM_STAT_NONE, variableMetricDeviceId, 0}
    };

    auto frameQuery = pSession->RegisterFrameQuery(queryElements);
    auto blobs = frameQuery.MakeBlobContainer(numberOfBlobs);

    try {
        processTracker = pSession->TrackProcess(processId);
    }
    catch (...) {
        std::cout
            << "Unable to track process: "
            << processId << std::endl;
        return -1;
    }

    auto csvStream = CreateCsvFile(processName, variableMetricName);
    if (!csvStream.has_value())
    {
        return -1;
    }

    while (true) {
        std::cout << "Checking for new frames...\n";
        uint32_t numFrames = numberOfBlobs;
        frameQuery.Consume(processTracker, blobs);
        if (blobs.GetNumBlobsPopulated() == 0) {
            std::this_thread::sleep_for(200ms);
        }
        else {
            std::cout << std::format("Dumping [{}] frames...\n", numFrames);
            WriteToCSV(csvStream.value(), processName, processId, queryElements, blobs);
        }

        if (gQuit){
            break;
        }
    }

    //processTracker.Reset();
    //pSession->Reset();
    csvStream.value().close();

    return 0;
}

#define PM_BEGIN_DYNAMIC_QUERY(type) struct type : DynamicQueryContainer { using DynamicQueryContainer::DynamicQueryContainer;
#define PM_BEGIN_FRAME_QUERY(type) struct type : FrameQueryContainer<type> { using FrameQueryContainer<type>::FrameQueryContainer;
#define PM_END_QUERY private: FinalizingElement finalizer{ this }; }

int WrapperTest()
{
    using namespace std::chrono_literals;
    using namespace pmapi;

    try {
        auto& opt = clio::Options::Get();
        if (!opt.pid) {
            throw std::runtime_error{ "You need to specify a pid!" };
        }

        Session session;
        auto proc = session.TrackProcess(*opt.pid);

        if (opt.dynamic) {
            PM_BEGIN_DYNAMIC_QUERY(MyDynamicQuery)
                QueryElement fpsAvg{ this, PM_METRIC_DISPLAYED_FPS, PM_STAT_AVG };
                QueryElement fps99{ this, PM_METRIC_DISPLAYED_FPS, PM_STAT_PERCENTILE_99 };
                QueryElement gpuPower{ this, PM_METRIC_GPU_POWER, PM_STAT_PERCENTILE_99, 1 };
            PM_END_QUERY dq { session, 1000., 1010., 1, 1 };

            while (!_kbhit()) {
                dq.Poll(proc);
                const double fps = dq.fpsAvg;
                const float pow = dq.gpuPower;
                std::cout << fps << ", " << dq.fpsAvg.As<int>()
                    << ", " << dq.fps99.As<double>()
                    << " | " << pow << std::endl;
                std::this_thread::sleep_for(20ms);
            }
        }
        else {
            PM_BEGIN_FRAME_QUERY(MyFrameQuery)
                QueryElement gpuDuration{ this, PM_METRIC_GPU_DURATION, PM_STAT_AVG };
                QueryElement gpuPower{ this, PM_METRIC_GPU_POWER, PM_STAT_AVG, 1 };
            PM_END_QUERY fq { session, 20, 1 };

            while (!_kbhit()) {
                std::cout << "Polling...\n";
                const auto nProcessed = fq.ForEachConsume(proc, [](const MyFrameQuery& q) {
                    std::cout << q.gpuDuration.As<float>() << ", " << q.gpuPower.As<double>() << "\n";
                });
                std::cout << "Processed " << nProcessed << " frames, sleeping..." << std::endl;
                std::this_thread::sleep_for(150ms);
            }
        }
    }
    catch (const std::exception& e) {
        std::cout << "Error: " << e.what() << std::endl;
        return -1;
    }
    catch (...) {
        std::cout << "Unknown Error" << std::endl;
        return -1;
    }

    return 0;
}

int main(int argc, char* argv[])
{
<<<<<<< HEAD
    if (auto e = clio::Options::Init(argc, argv)) {
        return *e;
=======
	if (auto e = clio::Options::Init(argc, argv)) {
		return *e;
	}
	auto& opt = clio::Options::Get();
    // execute wrapper codepath instead of normal codepath if requested
    if (opt.wrapper) {
        return WrapperTest();
    }
	// validate options, better to do this with CLI11 validation but framework needs upgrade...
	if (bool(opt.controlPipe) != bool(opt.introNsm)) {
		OutputString("Must set both control pipe and intro NSM, or neither.\n");
		return -1;
	}

	bool streamingStarted = false;

	// finer granularity sleeps
	if (timeBeginPeriod(kSleepTime) != TIMERR_NOERROR) {
		OutputString("Not able to set the Windows sleep() resolution\n");
	}

	if (InitializeConsole() == false) {
		OutputString("\nFailed to initialize console.\n");
		return -1;
	}

	g_menu_action = DisplayMainMenu();
	if (g_menu_action == kQuit) {
		return 0;
	}

	PM_STATUS pmStatus{};
	try {
		if (opt.controlPipe) {
			pmStatus = pmOpenSession_(&g_hSession, (*opt.controlPipe).c_str(), (*opt.introNsm).c_str());
		}
		else {
			pmStatus = pmOpenSession(&g_hSession);
		}
		if (pmStatus != PM_STATUS::PM_STATUS_SUCCESS) {
			PrintError(pmStatus);
			return -1;
		}
	}
	catch (const std::bad_array_new_length& e) {
		std::cout
			<< "pmOpenSession caused bad array new length exception, with message '"
			<< e.what() << "'" << std::endl;
	}
	catch (const std::runtime_error& e) {
		std::cout
			<< "pmOpenSession caused std::runtime exception '"
			<< e.what() << "'" << std::endl;
	}

	if (g_menu_action == MenuActions::kProcessETL) {
#ifdef ENABLE_ETL
		ProcessEtl();
#endif // ENABLE_ETL
	}
	else if (g_menu_action == MenuActions::kProcessLive) {
		g_metrics_offset = GetMetricsOffset();
		gQuit = false;
		while (streamingStarted == false) {
			OutputString("Enter Process Name to monitor: \n");
			if (GetUserInput(g_process_name) == false) {
				return 0;
			}
			if (g_process_name.length() == 0) {
				pmCloseSession(g_hSession);
				return 0;
			}
			gCurrentPid = FindProcessId(g_process_name);
			if (gCurrentPid != 0) {
				SetRecordFrames();
				try {
					pmStatus = pmStartTrackingProcess(g_hSession, gCurrentPid);
					if (pmStatus == PM_STATUS::PM_STATUS_SUCCESS) {
						streamingStarted = true;
					}
					else {
						OutputString("Process Name Not Found.\n");
					}
				}
				catch (...) {
					pmStatus = PM_STATUS::PM_STATUS_FAILURE;
					OutputString("Unable to start stream\n");
				}
			}
		}

#ifdef ENABLE_STATIC_QUERIES
		uint32_t cpu_name_size = 0;
		pmStatus = pmGetCpuName(nullptr, &cpu_name_size);
		if (cpu_name_size != 0) {
			g_cpu_name.resize(cpu_name_size);
			pmStatus = pmGetCpuName(g_cpu_name.data(), &cpu_name_size);
		}
#endif

		std::string status_string;
		try {
			status_string = std::format("Process Name: {}\n", g_process_name);
			OutputString(status_string.c_str());
		}
		catch (...) {
			OutputString("Process Name: Unknown\n");
		}
		try {
			status_string = std::format("Monitoring Process Id: {}\n", gCurrentPid);
			OutputString(status_string.c_str());
		}
		catch (...) {
			OutputString("Process Id: Unknown\n");
		}

		std::cout << "Hit Ctrl-C to exit application." << std::endl;

		// Create an event
		gCloseEvent = CreateEvent(NULL,   // default security attributes
			TRUE,   // manual reset event
			FALSE,  // not signaled
			NULL);  // no name

		if (SetConsoleCtrlHandler(CtrlHandler, TRUE)) {
			// Start metrics capture thread
			std::thread pollMetricsThread(PollMetrics, gCurrentPid, g_metrics_offset);

			// Wait for the metrics capture thread to finish
			pollMetricsThread.join();
	    }
>>>>>>> 2a694cbf
    }
    auto& opt = clio::Options::Get();
    // validate options, better to do this with CLI11 validation but framework needs upgrade...
    if (bool(opt.controlPipe) != bool(opt.introNsm)) {
        OutputString("Must set both control pipe and intro NSM, or neither.\n");
        return -1;
    }

    // determine requested activity
    if (opt.viewAvailableMetrics ^ opt.pollMetrics ^ opt.recordFrames) {
        if (opt.viewAvailableMetrics) {
            return ViewAvailableSystemMetrics(*opt.controlPipe, *opt.introNsm);
        }
        else {
            if (bool(opt.processName) ^ bool(opt.processId)) {
                std::optional<unsigned int> processId;
                std::optional<std::string> processName;
                if (bool(opt.processName))
                {
                    processName = *opt.processName;
                }
                if (bool(opt.processId))
                {
                    processId = *opt.processId;
                }
                GetProcessInformation(processName, processId);
                if (!processName.has_value() || !processId.has_value())
                {
                    OutputString("Unable to track requested process.\n");
                    return -1;
                }
                // Create an event
                gCloseEvent = CreateEvent(NULL,   // default security attributes
                    TRUE,   // manual reset event
                    FALSE,  // not signaled
                    NULL);  // no name

                if (SetConsoleCtrlHandler(CtrlHandler, TRUE)) {
                    if (opt.pollMetrics) {
                        std::thread pollMetricsThread(PollMetricsThread, *opt.controlPipe,
                            *opt.introNsm, processId.value(), *opt.windowSize, *opt.metricOffset);
                        // Wait for the metrics capture thread to finish
                        pollMetricsThread.join();
                        return 0;
                    }
                    else {
                        std::thread recordFramesThread(RecordFrames, *opt.controlPipe, *opt.introNsm,
                            processName.value(), processId.value());
                        // Wait for the metrics capture thread to finish
                        recordFramesThread.join();
                        return 0;
                    }
                }
            }
            else {
                OutputString("Must set eiter the application name or the process id:\n");
                OutputString("--poll-metrics [--process-id id | --process-name name.exe]\n");
                OutputString("--record-frames [--process-id id | --process-name name.exe]\n");
                return -1;
            }
        }
    } else {
        OutputString("SampleClient supports one action at a time. Select one of:\n");
        OutputString("--view-available-metrics\n");
        OutputString("--poll-metrics [--process-id id | --process-name name.exe]\n");
        OutputString("--record-frames [--process-id id | --process-name name.exe]\n");
        return -1;
    }
}<|MERGE_RESOLUTION|>--- conflicted
+++ resolved
@@ -18,19 +18,7 @@
 #include "../PresentMonAPI2/source/PresentMonAPI.h"
 #include "../PresentMonAPI2/source/Internal.h"
 #include "CliOptions.h"
-<<<<<<< HEAD
 #include "../PresentMonAPIWrapper/source/PresentMonAPIWrapper.h"
-=======
-
-#include "../PresentMonAPIWrapper/source/PresentMonAPIWrapper.h"
-#include "../PresentMonAPIWrapper/source/QueryElement.h"
-
-#undef ENABLE_FRAME_DATA_WRITE
-#undef ENABLE_PRESENT_MODE
-#undef ENABLE_METRICS
-#undef ENABLE_ETL
-#undef ENABLE_STATIC_QUERIES
->>>>>>> 2a694cbf
 
 using namespace std::chrono;
 using namespace std::chrono_literals;
@@ -351,6 +339,68 @@
         }
 
         Sleep(10);
+    }
+
+    return 0;
+}
+
+#define PM_BEGIN_DYNAMIC_QUERY(type) struct type : DynamicQueryContainer { using DynamicQueryContainer::DynamicQueryContainer;
+#define PM_BEGIN_FRAME_QUERY(type) struct type : FrameQueryContainer<type> { using FrameQueryContainer<type>::FrameQueryContainer;
+#define PM_END_QUERY private: FinalizingElement finalizer{ this }; }
+
+int WrapperTest()
+{
+    using namespace std::chrono_literals;
+    using namespace pmapi;
+
+    try {
+        auto& opt = clio::Options::Get();
+        if (!opt.pid) {
+            throw std::runtime_error{ "You need to specify a pid!" };
+        }
+        Session session;
+        auto proc = session.TrackProcess(*opt.pid);
+
+        if (opt.dynamic) {
+            PM_BEGIN_DYNAMIC_QUERY(MyDynamicQuery)
+                QueryElement fpsAvg{ this, PM_METRIC_DISPLAYED_FPS, PM_STAT_AVG };
+            QueryElement fps99{ this, PM_METRIC_DISPLAYED_FPS, PM_STAT_PERCENTILE_99 };
+            QueryElement gpuPower{ this, PM_METRIC_GPU_POWER, PM_STAT_PERCENTILE_99, 1 };
+            PM_END_QUERY dq{ session, 1000., 1010., 1, 1 };
+
+            while (!_kbhit()) {
+                dq.Poll(proc);
+                const double fps = dq.fpsAvg;
+                const float pow = dq.gpuPower;
+                std::cout << fps << ", " << dq.fpsAvg.As<int>()
+                    << ", " << dq.fps99.As<double>()
+                    << " | " << pow << std::endl;
+                std::this_thread::sleep_for(20ms);
+            }
+        }
+        else {
+            PM_BEGIN_FRAME_QUERY(MyFrameQuery)
+                QueryElement gpuDuration{ this, PM_METRIC_GPU_DURATION, PM_STAT_AVG };
+            QueryElement gpuPower{ this, PM_METRIC_GPU_POWER, PM_STAT_AVG, 1 };
+            PM_END_QUERY fq{ session, 20, 1 };
+
+            while (!_kbhit()) {
+                std::cout << "Polling...\n";
+                const auto nProcessed = fq.ForEachConsume(proc, [](const MyFrameQuery& q) {
+                    std::cout << q.gpuDuration.As<float>() << ", " << q.gpuPower.As<double>() << "\n";
+                    });
+                std::cout << "Processed " << nProcessed << " frames, sleeping..." << std::endl;
+                std::this_thread::sleep_for(150ms);
+            }
+        }
+    }
+    catch (const std::exception& e) {
+        std::cout << "Error: " << e.what() << std::endl;
+        return -1;
+    }
+    catch (...) {
+        std::cout << "Unknown Error" << std::endl;
+        return -1;
     }
 
     return 0;
@@ -576,207 +626,10 @@
     return 0;
 }
 
-#define PM_BEGIN_DYNAMIC_QUERY(type) struct type : DynamicQueryContainer { using DynamicQueryContainer::DynamicQueryContainer;
-#define PM_BEGIN_FRAME_QUERY(type) struct type : FrameQueryContainer<type> { using FrameQueryContainer<type>::FrameQueryContainer;
-#define PM_END_QUERY private: FinalizingElement finalizer{ this }; }
-
-int WrapperTest()
-{
-    using namespace std::chrono_literals;
-    using namespace pmapi;
-
-    try {
-        auto& opt = clio::Options::Get();
-        if (!opt.pid) {
-            throw std::runtime_error{ "You need to specify a pid!" };
-        }
-
-        Session session;
-        auto proc = session.TrackProcess(*opt.pid);
-
-        if (opt.dynamic) {
-            PM_BEGIN_DYNAMIC_QUERY(MyDynamicQuery)
-                QueryElement fpsAvg{ this, PM_METRIC_DISPLAYED_FPS, PM_STAT_AVG };
-                QueryElement fps99{ this, PM_METRIC_DISPLAYED_FPS, PM_STAT_PERCENTILE_99 };
-                QueryElement gpuPower{ this, PM_METRIC_GPU_POWER, PM_STAT_PERCENTILE_99, 1 };
-            PM_END_QUERY dq { session, 1000., 1010., 1, 1 };
-
-            while (!_kbhit()) {
-                dq.Poll(proc);
-                const double fps = dq.fpsAvg;
-                const float pow = dq.gpuPower;
-                std::cout << fps << ", " << dq.fpsAvg.As<int>()
-                    << ", " << dq.fps99.As<double>()
-                    << " | " << pow << std::endl;
-                std::this_thread::sleep_for(20ms);
-            }
-        }
-        else {
-            PM_BEGIN_FRAME_QUERY(MyFrameQuery)
-                QueryElement gpuDuration{ this, PM_METRIC_GPU_DURATION, PM_STAT_AVG };
-                QueryElement gpuPower{ this, PM_METRIC_GPU_POWER, PM_STAT_AVG, 1 };
-            PM_END_QUERY fq { session, 20, 1 };
-
-            while (!_kbhit()) {
-                std::cout << "Polling...\n";
-                const auto nProcessed = fq.ForEachConsume(proc, [](const MyFrameQuery& q) {
-                    std::cout << q.gpuDuration.As<float>() << ", " << q.gpuPower.As<double>() << "\n";
-                });
-                std::cout << "Processed " << nProcessed << " frames, sleeping..." << std::endl;
-                std::this_thread::sleep_for(150ms);
-            }
-        }
-    }
-    catch (const std::exception& e) {
-        std::cout << "Error: " << e.what() << std::endl;
-        return -1;
-    }
-    catch (...) {
-        std::cout << "Unknown Error" << std::endl;
-        return -1;
-    }
-
-    return 0;
-}
-
 int main(int argc, char* argv[])
 {
-<<<<<<< HEAD
     if (auto e = clio::Options::Init(argc, argv)) {
         return *e;
-=======
-	if (auto e = clio::Options::Init(argc, argv)) {
-		return *e;
-	}
-	auto& opt = clio::Options::Get();
-    // execute wrapper codepath instead of normal codepath if requested
-    if (opt.wrapper) {
-        return WrapperTest();
-    }
-	// validate options, better to do this with CLI11 validation but framework needs upgrade...
-	if (bool(opt.controlPipe) != bool(opt.introNsm)) {
-		OutputString("Must set both control pipe and intro NSM, or neither.\n");
-		return -1;
-	}
-
-	bool streamingStarted = false;
-
-	// finer granularity sleeps
-	if (timeBeginPeriod(kSleepTime) != TIMERR_NOERROR) {
-		OutputString("Not able to set the Windows sleep() resolution\n");
-	}
-
-	if (InitializeConsole() == false) {
-		OutputString("\nFailed to initialize console.\n");
-		return -1;
-	}
-
-	g_menu_action = DisplayMainMenu();
-	if (g_menu_action == kQuit) {
-		return 0;
-	}
-
-	PM_STATUS pmStatus{};
-	try {
-		if (opt.controlPipe) {
-			pmStatus = pmOpenSession_(&g_hSession, (*opt.controlPipe).c_str(), (*opt.introNsm).c_str());
-		}
-		else {
-			pmStatus = pmOpenSession(&g_hSession);
-		}
-		if (pmStatus != PM_STATUS::PM_STATUS_SUCCESS) {
-			PrintError(pmStatus);
-			return -1;
-		}
-	}
-	catch (const std::bad_array_new_length& e) {
-		std::cout
-			<< "pmOpenSession caused bad array new length exception, with message '"
-			<< e.what() << "'" << std::endl;
-	}
-	catch (const std::runtime_error& e) {
-		std::cout
-			<< "pmOpenSession caused std::runtime exception '"
-			<< e.what() << "'" << std::endl;
-	}
-
-	if (g_menu_action == MenuActions::kProcessETL) {
-#ifdef ENABLE_ETL
-		ProcessEtl();
-#endif // ENABLE_ETL
-	}
-	else if (g_menu_action == MenuActions::kProcessLive) {
-		g_metrics_offset = GetMetricsOffset();
-		gQuit = false;
-		while (streamingStarted == false) {
-			OutputString("Enter Process Name to monitor: \n");
-			if (GetUserInput(g_process_name) == false) {
-				return 0;
-			}
-			if (g_process_name.length() == 0) {
-				pmCloseSession(g_hSession);
-				return 0;
-			}
-			gCurrentPid = FindProcessId(g_process_name);
-			if (gCurrentPid != 0) {
-				SetRecordFrames();
-				try {
-					pmStatus = pmStartTrackingProcess(g_hSession, gCurrentPid);
-					if (pmStatus == PM_STATUS::PM_STATUS_SUCCESS) {
-						streamingStarted = true;
-					}
-					else {
-						OutputString("Process Name Not Found.\n");
-					}
-				}
-				catch (...) {
-					pmStatus = PM_STATUS::PM_STATUS_FAILURE;
-					OutputString("Unable to start stream\n");
-				}
-			}
-		}
-
-#ifdef ENABLE_STATIC_QUERIES
-		uint32_t cpu_name_size = 0;
-		pmStatus = pmGetCpuName(nullptr, &cpu_name_size);
-		if (cpu_name_size != 0) {
-			g_cpu_name.resize(cpu_name_size);
-			pmStatus = pmGetCpuName(g_cpu_name.data(), &cpu_name_size);
-		}
-#endif
-
-		std::string status_string;
-		try {
-			status_string = std::format("Process Name: {}\n", g_process_name);
-			OutputString(status_string.c_str());
-		}
-		catch (...) {
-			OutputString("Process Name: Unknown\n");
-		}
-		try {
-			status_string = std::format("Monitoring Process Id: {}\n", gCurrentPid);
-			OutputString(status_string.c_str());
-		}
-		catch (...) {
-			OutputString("Process Id: Unknown\n");
-		}
-
-		std::cout << "Hit Ctrl-C to exit application." << std::endl;
-
-		// Create an event
-		gCloseEvent = CreateEvent(NULL,   // default security attributes
-			TRUE,   // manual reset event
-			FALSE,  // not signaled
-			NULL);  // no name
-
-		if (SetConsoleCtrlHandler(CtrlHandler, TRUE)) {
-			// Start metrics capture thread
-			std::thread pollMetricsThread(PollMetrics, gCurrentPid, g_metrics_offset);
-
-			// Wait for the metrics capture thread to finish
-			pollMetricsThread.join();
-	    }
->>>>>>> 2a694cbf
     }
     auto& opt = clio::Options::Get();
     // validate options, better to do this with CLI11 validation but framework needs upgrade...
