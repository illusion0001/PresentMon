--- conflicted
+++ resolved
@@ -8,7 +8,9 @@
 	{
 		Option<std::string> controlPipe{ this, "--control-pipe", "", "Name of the named pipe to use for the client-service control channel" };
 		Option<std::string> introNsm{ this, "--intro-nsm", "", "Name of the NSM used for introspection data" };
-<<<<<<< HEAD
+		Flag wrapper{ this, "--wrapper", "Execute wrapper code" };
+		Flag dynamic{ this, "--dynamic", "Execute dynamic polling test in wrapper (otherwise do frame consume)" };
+		Option<uint32_t> pid{ this, "--pid", 0, "Process ID to track" };
 		Flag viewAvailableMetrics{ this, "--view-available-metrics", "Example of how to view available system metrics via introspection" };
 		Flag pollMetrics{ this, "--poll-metrics", "Example of how to poll frame and gpu metrics" };
 		Flag recordFrames{ this, "--record-frames", "Example of how to record raw frame data frames" };
@@ -17,11 +19,6 @@
 		Option<unsigned int> processId{ this, "--process-id", 0, "Process Id to use for polling or frame data capture" };
 		Option<std::string> processName{ this, "--process-name", "", "Name of process to use for polling or frame data capture" };
 		Option<std::string> checkMetric{ this, "--check-metric", "", "Check if passed in PM_METRIC is available on the system" };
-=======
-		Flag wrapper{ this, "--wrapper", "Execute wrapper code" };
-		Flag dynamic{ this, "--dynamic", "Execute dynamic polling test in wrapper (otherwise do frame consume)" };
-		Option<uint32_t> pid{ this, "--pid", 0, "Process ID to track" };
->>>>>>> 2a694cbf
 		static constexpr const char* description = "Minimal Sample Client for Intel PresentMon service";
 		static constexpr const char* name = "SampleClient.exe";
 	};
