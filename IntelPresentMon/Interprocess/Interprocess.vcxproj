<?xml version="1.0" encoding="utf-8"?>
<Project DefaultTargets="Build" xmlns="http://schemas.microsoft.com/developer/msbuild/2003">
  <ItemGroup Label="ProjectConfigurations">
    <ProjectConfiguration Include="Debug|Win32">
      <Configuration>Debug</Configuration>
      <Platform>Win32</Platform>
    </ProjectConfiguration>
    <ProjectConfiguration Include="Release|Win32">
      <Configuration>Release</Configuration>
      <Platform>Win32</Platform>
    </ProjectConfiguration>
    <ProjectConfiguration Include="Debug|x64">
      <Configuration>Debug</Configuration>
      <Platform>x64</Platform>
    </ProjectConfiguration>
    <ProjectConfiguration Include="Release|x64">
      <Configuration>Release</Configuration>
      <Platform>x64</Platform>
    </ProjectConfiguration>
  </ItemGroup>
  <ItemGroup>
    <ClCompile Include="source\ExperimentalInterprocess.cpp" />
    <ClCompile Include="source\Interprocess.cpp" />
    <ClCompile Include="source\IntrospectionHelpers.cpp" />
    <ClCompile Include="source\IntrospectionPopulators.cpp" />
    <ClCompile Include="source\metadata\MetadataValidators.cpp" />
  </ItemGroup>
  <ItemGroup>
    <ClInclude Include="source\IntrospectionCapsLookup.h" />
    <ClInclude Include="source\IntrospectionDataTypeMapping.h" />
    <ClInclude Include="source\IntrospectionHelpers.h" />
    <ClInclude Include="source\metadata\EnumFrameType.h" />
    <ClInclude Include="source\metadata\EnumMetricAvailability.h" />
    <ClInclude Include="source\metadata\EnumDeviceType.h" />
    <ClInclude Include="source\metadata\EnumGraphicsRuntime.h" />
    <ClInclude Include="source\metadata\EnumDataType.h" />
    <ClInclude Include="source\metadata\EnumNullEnum.h" />
    <ClInclude Include="source\metadata\EnumStat.h" />
    <ClInclude Include="source\metadata\EnumUnit.h" />
    <ClInclude Include="source\metadata\EnumDeviceVendor.h" />
    <ClInclude Include="source\ExperimentalInterprocess.h" />
    <ClInclude Include="source\Interprocess.h" />
    <ClInclude Include="source\IntrospectionCloneAllocators.h" />
    <ClInclude Include="source\IntrospectionPopulators.h" />
    <ClInclude Include="source\IntrospectionTransfer.h" />
    <ClInclude Include="source\IntrospectionMacroHelpers.h" />
    <ClInclude Include="source\IntrospectionMetadata.h" />
    <ClInclude Include="..\..\build\obj\generated\EnumMetric.h" />
    <ClInclude Include="source\metadata\EnumMetricType.h" />
    <ClInclude Include="source\metadata\EnumPresentMode.h" />
    <ClInclude Include="source\metadata\EnumStatus.h" />
    <ClInclude Include="source\metadata\MasterEnumList.h" />
    <ClInclude Include="source\metadata\MetricList.h" />
    <ClInclude Include="source\metadata\PreferredUnitList.h" />
    <ClInclude Include="source\metadata\StatsShortcuts.h" />
    <ClInclude Include="source\metadata\UnitList.h" />
    <ClInclude Include="source\SharedMemoryTypes.h" />
  </ItemGroup>
  <PropertyGroup Label="Globals">
    <VCProjectVersion>17.0</VCProjectVersion>
    <Keyword>Win32Proj</Keyword>
    <ProjectGuid>{ca23d648-daef-4f06-81d5-fe619bd31f0b}</ProjectGuid>
    <RootNamespace>Interprocess</RootNamespace>
    <WindowsTargetPlatformVersion>10.0</WindowsTargetPlatformVersion>
  </PropertyGroup>
  <Import Project="$(VCTargetsPath)\Microsoft.Cpp.Default.props" />
  <PropertyGroup Condition="'$(Configuration)|$(Platform)'=='Debug|Win32'" Label="Configuration">
    <ConfigurationType>StaticLibrary</ConfigurationType>
    <UseDebugLibraries>true</UseDebugLibraries>
    <PlatformToolset>v143</PlatformToolset>
    <CharacterSet>Unicode</CharacterSet>
  </PropertyGroup>
  <PropertyGroup Condition="'$(Configuration)|$(Platform)'=='Release|Win32'" Label="Configuration">
    <ConfigurationType>StaticLibrary</ConfigurationType>
    <UseDebugLibraries>false</UseDebugLibraries>
    <PlatformToolset>v143</PlatformToolset>
    <WholeProgramOptimization>true</WholeProgramOptimization>
    <CharacterSet>Unicode</CharacterSet>
  </PropertyGroup>
  <PropertyGroup Condition="'$(Configuration)|$(Platform)'=='Debug|x64'" Label="Configuration">
    <ConfigurationType>StaticLibrary</ConfigurationType>
    <UseDebugLibraries>true</UseDebugLibraries>
    <PlatformToolset>v143</PlatformToolset>
    <CharacterSet>Unicode</CharacterSet>
  </PropertyGroup>
  <PropertyGroup Condition="'$(Configuration)|$(Platform)'=='Release|x64'" Label="Configuration">
    <ConfigurationType>StaticLibrary</ConfigurationType>
    <UseDebugLibraries>false</UseDebugLibraries>
    <PlatformToolset>v143</PlatformToolset>
    <WholeProgramOptimization>true</WholeProgramOptimization>
    <CharacterSet>Unicode</CharacterSet>
  </PropertyGroup>
  <Import Project="$(VCTargetsPath)\Microsoft.Cpp.props" />
  <ImportGroup Label="ExtensionSettings">
  </ImportGroup>
  <ImportGroup Label="Shared">
  </ImportGroup>
  <ImportGroup Label="PropertySheets" Condition="'$(Configuration)|$(Platform)'=='Debug|Win32'">
    <Import Project="$(UserRootDir)\Microsoft.Cpp.$(Platform).user.props" Condition="exists('$(UserRootDir)\Microsoft.Cpp.$(Platform).user.props')" Label="LocalAppDataPlatform" />
    <Import Project="..\Common.props" />
    <Import Project="..\..\vcpkg.props" />
  </ImportGroup>
  <ImportGroup Label="PropertySheets" Condition="'$(Configuration)|$(Platform)'=='Release|Win32'">
    <Import Project="$(UserRootDir)\Microsoft.Cpp.$(Platform).user.props" Condition="exists('$(UserRootDir)\Microsoft.Cpp.$(Platform).user.props')" Label="LocalAppDataPlatform" />
    <Import Project="..\Common.props" />
    <Import Project="..\..\vcpkg.props" />
  </ImportGroup>
  <ImportGroup Label="PropertySheets" Condition="'$(Configuration)|$(Platform)'=='Debug|x64'">
    <Import Project="$(UserRootDir)\Microsoft.Cpp.$(Platform).user.props" Condition="exists('$(UserRootDir)\Microsoft.Cpp.$(Platform).user.props')" Label="LocalAppDataPlatform" />
    <Import Project="..\Common.props" />
    <Import Project="..\..\vcpkg.props" />
  </ImportGroup>
  <ImportGroup Label="PropertySheets" Condition="'$(Configuration)|$(Platform)'=='Release|x64'">
    <Import Project="$(UserRootDir)\Microsoft.Cpp.$(Platform).user.props" Condition="exists('$(UserRootDir)\Microsoft.Cpp.$(Platform).user.props')" Label="LocalAppDataPlatform" />
    <Import Project="..\Common.props" />
    <Import Project="..\..\vcpkg.props" />
  </ImportGroup>
  <PropertyGroup Label="UserMacros" />
  <PropertyGroup>
    <CustomBuildBeforeTargets>ClCompile</CustomBuildBeforeTargets>
  </PropertyGroup>
  <ItemDefinitionGroup>
    <CustomBuildStep>
      <Message>Generating EnumMetric.h</Message>
      <Command>call ..\..\Tools\generate\EnumMetric\generate.cmd</Command>
      <Inputs>
          ..\..\IntelPresentMon\metrics.csv;
          ..\..\Tools\generate\EnumMetric\generate.cmd;
          ..\..\Tools\generate\EnumMetric\metrics.awk;
      </Inputs>
      <Outputs>..\..\build\obj\generated\metadata\EnumMetric.h</Outputs>
    </CustomBuildStep>
  </ItemDefinitionGroup>
  <ItemDefinitionGroup Condition="'$(Configuration)|$(Platform)'=='Debug|Win32'">
    <ClCompile>
      <WarningLevel>Level3</WarningLevel>
      <SDLCheck>true</SDLCheck>
      <PreprocessorDefinitions>WIN32;_DEBUG;_LIB;%(PreprocessorDefinitions)</PreprocessorDefinitions>
      <ConformanceMode>true</ConformanceMode>
      <PrecompiledHeader>Use</PrecompiledHeader>
      <PrecompiledHeaderFile>pch.h</PrecompiledHeaderFile>
      <AdditionalOptions>/we4062</AdditionalOptions>
      <AdditionalIncludeDirectories>..\..\build\obj\generated</AdditionalIncludeDirectories>
    </ClCompile>
    <Link>
      <SubSystem>
      </SubSystem>
      <GenerateDebugInformation>true</GenerateDebugInformation>
    </Link>
  </ItemDefinitionGroup>
  <ItemDefinitionGroup Condition="'$(Configuration)|$(Platform)'=='Release|Win32'">
    <ClCompile>
      <WarningLevel>Level3</WarningLevel>
      <FunctionLevelLinking>true</FunctionLevelLinking>
      <IntrinsicFunctions>true</IntrinsicFunctions>
      <SDLCheck>true</SDLCheck>
      <PreprocessorDefinitions>WIN32;NDEBUG;_LIB;%(PreprocessorDefinitions)</PreprocessorDefinitions>
      <ConformanceMode>true</ConformanceMode>
      <PrecompiledHeader>Use</PrecompiledHeader>
      <PrecompiledHeaderFile>pch.h</PrecompiledHeaderFile>
      <AdditionalOptions>/we4062</AdditionalOptions>
      <AdditionalIncludeDirectories>..\..\build\obj\generated</AdditionalIncludeDirectories>
    </ClCompile>
    <Link>
      <SubSystem>
      </SubSystem>
      <EnableCOMDATFolding>true</EnableCOMDATFolding>
      <OptimizeReferences>true</OptimizeReferences>
      <GenerateDebugInformation>true</GenerateDebugInformation>
    </Link>
  </ItemDefinitionGroup>
  <ItemDefinitionGroup Condition="'$(Configuration)|$(Platform)'=='Debug|x64'">
    <ClCompile>
      <WarningLevel>Level3</WarningLevel>
      <SDLCheck>true</SDLCheck>
      <PreprocessorDefinitions>_DEBUG;_LIB;%(PreprocessorDefinitions)</PreprocessorDefinitions>
      <ConformanceMode>true</ConformanceMode>
      <PrecompiledHeaderFile>pch.h</PrecompiledHeaderFile>
      <RuntimeLibrary>MultiThreadedDebug</RuntimeLibrary>
      <AdditionalOptions>/we4062</AdditionalOptions>
<<<<<<< HEAD
      <AdditionalIncludeDirectories>..\..\build\obj\generated</AdditionalIncludeDirectories>
=======
      <ExceptionHandling>Async</ExceptionHandling>
      <LanguageStandard>stdcpplatest</LanguageStandard>
>>>>>>> d95e49fb
    </ClCompile>
    <Link>
      <SubSystem>
      </SubSystem>
      <GenerateDebugInformation>true</GenerateDebugInformation>
    </Link>
  </ItemDefinitionGroup>
  <ItemDefinitionGroup Condition="'$(Configuration)|$(Platform)'=='Release|x64'">
    <ClCompile>
      <WarningLevel>Level3</WarningLevel>
      <FunctionLevelLinking>true</FunctionLevelLinking>
      <IntrinsicFunctions>true</IntrinsicFunctions>
      <SDLCheck>true</SDLCheck>
      <PreprocessorDefinitions>NDEBUG;_LIB;%(PreprocessorDefinitions)</PreprocessorDefinitions>
      <ConformanceMode>true</ConformanceMode>
      <PrecompiledHeaderFile>pch.h</PrecompiledHeaderFile>
      <RuntimeLibrary>MultiThreaded</RuntimeLibrary>
      <AdditionalOptions>/we4062</AdditionalOptions>
<<<<<<< HEAD
      <AdditionalIncludeDirectories>..\..\build\obj\generated</AdditionalIncludeDirectories>
=======
      <ExceptionHandling>Async</ExceptionHandling>
      <LanguageStandard>stdcpplatest</LanguageStandard>
>>>>>>> d95e49fb
    </ClCompile>
    <Link>
      <SubSystem>
      </SubSystem>
      <EnableCOMDATFolding>true</EnableCOMDATFolding>
      <OptimizeReferences>true</OptimizeReferences>
      <GenerateDebugInformation>true</GenerateDebugInformation>
    </Link>
  </ItemDefinitionGroup>
  <Import Project="$(VCTargetsPath)\Microsoft.Cpp.targets" />
  <ImportGroup Label="ExtensionTargets">
  </ImportGroup>
</Project><|MERGE_RESOLUTION|>--- conflicted
+++ resolved
@@ -178,12 +178,9 @@
       <PrecompiledHeaderFile>pch.h</PrecompiledHeaderFile>
       <RuntimeLibrary>MultiThreadedDebug</RuntimeLibrary>
       <AdditionalOptions>/we4062</AdditionalOptions>
-<<<<<<< HEAD
-      <AdditionalIncludeDirectories>..\..\build\obj\generated</AdditionalIncludeDirectories>
-=======
       <ExceptionHandling>Async</ExceptionHandling>
       <LanguageStandard>stdcpplatest</LanguageStandard>
->>>>>>> d95e49fb
+      <AdditionalIncludeDirectories>..\..\build\obj\generated</AdditionalIncludeDirectories>
     </ClCompile>
     <Link>
       <SubSystem>
@@ -202,12 +199,9 @@
       <PrecompiledHeaderFile>pch.h</PrecompiledHeaderFile>
       <RuntimeLibrary>MultiThreaded</RuntimeLibrary>
       <AdditionalOptions>/we4062</AdditionalOptions>
-<<<<<<< HEAD
-      <AdditionalIncludeDirectories>..\..\build\obj\generated</AdditionalIncludeDirectories>
-=======
       <ExceptionHandling>Async</ExceptionHandling>
       <LanguageStandard>stdcpplatest</LanguageStandard>
->>>>>>> d95e49fb
+      <AdditionalIncludeDirectories>..\..\build\obj\generated</AdditionalIncludeDirectories>
     </ClCompile>
     <Link>
       <SubSystem>
