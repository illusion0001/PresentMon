--- conflicted
+++ resolved
@@ -1,4 +1,4 @@
-﻿<?xml version="1.0" encoding="utf-8"?>
+<?xml version="1.0" encoding="utf-8"?>
 <Project ToolsVersion="4.0" xmlns="http://schemas.microsoft.com/developer/msbuild/2003">
   <ItemGroup>
     <Filter Include="Source Files">
@@ -21,11 +21,10 @@
     <ClInclude Include="source\str\String.h">
       <Filter>Header Files</Filter>
     </ClInclude>
-<<<<<<< HEAD
     <ClInclude Include="source\Memory.h">
-=======
+      <Filter>Header Files</Filter>
+    </ClInclude>
     <ClInclude Include="source\hash\Hash.h">
->>>>>>> 7b0b544a
       <Filter>Header Files</Filter>
     </ClInclude>
   </ItemGroup>
