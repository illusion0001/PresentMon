# PresentMon

PresentMon is a tool to extract ETW information related to swap chain
presentation.  It can be used to trace and analyze frame durations of D3D10+
applications, including UWP applications.

## License

Copyright 2017 Intel Corporation

Permission is hereby granted, free of charge, to any person obtaining a copy of
this software and associated documentation files (the "Software"), to deal in
the Software without restriction, including without limitation the rights to
use, copy, modify, merge, publish, distribute, sublicense, and/or sell copies
of the Software, and to permit persons to whom the Software is furnished to do
so, subject to the following conditions:

The above copyright notice and this permission notice shall be included in all
copies or substantial portions of the Software.

THE SOFTWARE IS PROVIDED "AS IS", WITHOUT WARRANTY OF ANY KIND, EXPRESS OR
IMPLIED, INCLUDING BUT NOT LIMITED TO THE WARRANTIES OF MERCHANTABILITY,
FITNESS FOR A PARTICULAR PURPOSE AND NONINFRINGEMENT. IN NO EVENT SHALL THE
AUTHORS OR COPYRIGHT HOLDERS BE LIABLE FOR ANY CLAIM, DAMAGES OR OTHER
LIABILITY, WHETHER IN AN ACTION OF CONTRACT, TORT OR OTHERWISE, ARISING FROM,
OUT OF OR IN CONNECTION WITH THE SOFTWARE OR THE USE OR OTHER DEALINGS IN THE
SOFTWARE.

## Releases

Binaries for main release versions of PresentMon are provided on GitHub:
- [Latest release](https://github.com/GameTechDev/PresentMon/releases/latest)
- [List of all releases](https://github.com/GameTechDev/PresentMon/releases)

## Command line options

```html
Capture target options:
    -captureall                Record all processes (default).
    -process_name [exe name]   Record specific process specified by name.
    -process_id [integer]      Record specific process specified by ID.

Output options:
    -no_csv                    Do not create any output file.
<<<<<<< HEAD
    -output_file [path]        Write CSV output to specified path. See below for defaults.
=======
    -multi_csv                 Create a separate PresentMon-PROCESSNAME-TIME.csv file for each
                               recorded process. Use -output_file to specify the path.
    -output_file [path]        Write CSV output to specified path. Otherwise, the default is
                               PresentMon-PROCESSNAME-TIME.csv.
>>>>>>> b3298c9e

Control and filtering options:
    -etl_file [path]           Consume events from an ETL file instead of a running process.
    -scroll_toggle             Only record events while scroll lock is enabled.
    -scroll_indicator          Set scroll lock while recording events.
    -hotkey [key]              Use specified key to start and stop recording, writing to a
                               unique file each time (default is F11).
    -delay [seconds]           Wait for specified time before starting to record. When using
                               -hotkey, delay occurs each time recording is started.
    -timed [seconds]           Stop recording after the specified amount of time.  PresentMon will exit
                               timer expires.
    -exclude_dropped           Exclude dropped presents from the csv output.
    -terminate_on_proc_exit    Terminate PresentMon when all instances of the specified process exit.
    -terminate_after_timed     Terminate PresentMon after the timed trace, specified using -timed, completes.
    -simple                    Disable advanced tracking (try this if you encounter crashes).
    -verbose                   Adds additional data to output not relevant to normal usage.
    -dont_restart_as_admin     Don't try to elevate privilege.
    -no_top                    Don't display active swap chains in the console window.
    -include_mixed_reality     [Beta] Include Windows Mixed Reality data. If enabled, writes csv output to a separate file (with "_WMR" suffix).
```

## Comma-separated value (CSV) file output

### CSV File Names

The default CSV file name is `PresentMon-TIME.csv`, where `TIME` is the capture
time in ISO 8601 format.

If the CSV file contains a single target process (`-process_id` or
`-process_name`) then the CSV filename is `PresentMon-PROCESSNAME-TIME.csv`.

If an output file name is provided with `-output_file PATH.EXT` then that name
will be used, but `-INDEX` is appended to `PATH` if `-hotkey` where `INDEX`
increases each time the hotkey is used.

In all cases, `_WMR` is added to the file name if `-include_mixed_reality` is
used.

### Simple Columns (-simple command line argument)

| CSV Column Header | CSV Data Description |
|---|---|
| Application            | Process name (if known) |
| ProcessID              | Process ID |
| SwapChainAddress       | Swap chain address |
| Runtime                | Swap chain runtime (e.g., D3D9 or DXGI) |
| SyncInterval           | Sync interval used |
| PresentFlags           | Present flags used |
| Dropped                | Whether the present was dropped (1) or displayed (0) |
| TimeInSeconds          | Time since PresentMon recording started |
| MsBetweenPresents      | Time between this Present() API call and the previous one |
| MsInPresentAPI         | Time spent inside the Present() API call |

### Default Columns

All of the above columns, plus:

| CSV Column Header | CSV Data Description |
|---|---|
| AllowsTearing          | Whether tearing possible (1) or not (0) |
| PresentMode            | Present mode |
| MsBetweenDisplayChange | Time between when this frame was displayed, and previous was displayed |
| MsUntilRenderComplete  | Time between present start and GPU work completion |
| MsUntilDisplayed       | Time between present start and frame display |

### Verbose Columns (-verbose command line argument)

All of the above columns above, plus:

| CSV Column Header | CSV Data Description |
|---|---|
| WasBatched  | The frame was submitted by the driver on a different thread than the app |
| DwmNotified | The desktop compositor was notified about the frame. |


## Windows Mixed Reality comma-separated value (CSV) file output

### Simple Columns (-simple command line argument)

| CSV Column Header | CSV Data Description |
|---|---|
| Application               | Process name (if known) |
| ProcessID                 | Process ID |
| DwmProcessID              | Compositor Process ID |
| TimeInSeconds             | Time since PresentMon recording started |
| MsBetweenLsrs             | Time between this Lsr CPU start and the previous one |
| AppMissed                 | Whether Lsr is reprojecting a new (0) or old (1) App frame (App GPU work must complete before Lsr CPU start) |
| LsrMissed                 | Whether Lsr displayed a new frame (0) or not (1+) at the intended V-Sync (Count V-Syncs with no display change) |
| MsAppPoseLatency          | Time between App's pose sample and the intended mid-photon frame display |
| MsLsrPoseLatency          | Time between Lsr's pose sample and the intended mid-photon frame display |
| MsActualLsrPoseLatency    | Time between Lsr's pose sample and mid-photon frame display |
| MsTimeUntilVsync          | Time between Lsr CPU start and the intended V-Sync |
| MsLsrThreadWakeupToGpuEnd | Time between Lsr CPU start and GPU work completion |
| MsLsrThreadWakeupError    | Time between intended Lsr CPU start and Lsr CPU start |
| MsLsrPreemption           | Time spent preempting the GPU with Lsr GPU work |
| MsLsrExecution            | Time spent executing the Lsr GPU work |
| MsCopyPreemption          | Time spent preempting the GPU with Lsr GPU cross-adapter copy work (if required) |
| MsCopyExecution           | Time spent executing the Lsr GPU cross-adapter copy work (if required) |
| MsGpuEndToVsync           | Time between Lsr GPU work completion and V-Sync |

### Default Columns

All of the above columns, plus:

| CSV Column Header | CSV Data Description |
|---|---|
| MsBetweenAppPresents   | Time between App's present and the previous one |
| MsAppPresentToLsr      | Time between App's present and Lsr CPU start |

### Verbose Columns (-verbose command line argument)

All of the above columns above, plus:

| CSV Column Header | CSV Data Description |
|---|---|
| HolographicFrameID                           | App's Holographic Frame ID |
| MsSourceReleaseFromRenderingToLsrAcquire     | Time between composition end and Lsr acquire |
| MsAppCpuRenderFrame                          | Time between App's CreateNextFrame() API call and PresentWithCurrentPrediction() API call |
| MsAppMisprediction                           | Time between App's intended pose time and the intended mid-photon frame display |
| MsLsrCpuRenderFrame                          | Time between Lsr CPU render start and GPU work submit |
| MsLsrThreadWakeupToCpuRenderFrameStart       | Time between Lsr CPU start and CPU render start |
| MsCpuRenderFrameStartToHeadPoseCallbackStart | Time between Lsr CPU render start and pose sample |
| MsGetHeadPose                                | Time between Lsr pose sample start and pose sample end |
| MsHeadPoseCallbackStopToInputLatch           | Time between Lsr pose sample end and input latch |
| MsInputLatchToGpuSubmission                  | Time between Lsr input latch and GPU work submit |
| SuspendedThreadBeforeLsr                     | The Lsr thread was suspended |
| EarlyLsrDueToInvalidFence                    | The Lsr thread scheduling failed, Lsr was performed immediately. |
<|MERGE_RESOLUTION|>--- conflicted
+++ resolved
@@ -42,14 +42,8 @@
 
 Output options:
     -no_csv                    Do not create any output file.
-<<<<<<< HEAD
     -output_file [path]        Write CSV output to specified path. See below for defaults.
-=======
-    -multi_csv                 Create a separate PresentMon-PROCESSNAME-TIME.csv file for each
-                               recorded process. Use -output_file to specify the path.
-    -output_file [path]        Write CSV output to specified path. Otherwise, the default is
-                               PresentMon-PROCESSNAME-TIME.csv.
->>>>>>> b3298c9e
+    -multi_csv                 Create a separate CSV file for each captured process.
 
 Control and filtering options:
     -etl_file [path]           Consume events from an ETL file instead of a running process.
@@ -79,11 +73,13 @@
 time in ISO 8601 format.
 
 If the CSV file contains a single target process (`-process_id` or
-`-process_name`) then the CSV filename is `PresentMon-PROCESSNAME-TIME.csv`.
+`-process_name` or `-multi_csv`) then the CSV filename is
+`PresentMon-PROCESSNAME-TIME.csv`.
 
 If an output file name is provided with `-output_file PATH.EXT` then that name
-will be used, but `-INDEX` is appended to `PATH` if `-hotkey` where `INDEX`
-increases each time the hotkey is used.
+will be used, but `-PROCESSNAME` is appended to `PATH` if `-multi_csv`, and
+`-INDEX` is appended if `-hotkey` where `INDEX` increases each time the hotkey
+is used.
 
 In all cases, `_WMR` is added to the file name if `-include_mixed_reality` is
 used.
